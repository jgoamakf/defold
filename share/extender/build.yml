--- conflicted
+++ resolved
@@ -157,12 +157,7 @@
         frameworks: ["OpenGLES", "OpenAL", "QuartzCore", "CoreGraphics", "AudioToolbox", "SystemConfiguration", "CoreVideo", "UIKit", "CoreTelephony", "Security"]
         weakFrameworks: ["Foundation"]
         engineLibs: ["engine", "engine_service", "mbedtls", "webviewext", "profilerext", "facebookext", "iapext", "pushext", "iacext", "record_null", "gameobject", "ddf", "resource", "gamesys", "graphics", "physics", "BulletDynamics", "BulletCollision", "LinearMath", "Box2D", "render", "script", "luajit-5.1", "extension", "hid", "input", "particle", "rig", "dlib", "dmglfw", "gui", "crashext", "sound", "tremolo", "liveupdate", "cares", "resolv"]
-<<<<<<< HEAD
-        libPaths:   ["{{dynamo_home}}/lib/armv7-darwin", "{{dynamo_home}}/ext/lib/armv7-darwin", "{{env.PLATFORMSDK_DIR}}/XcodeDefault11.0.xctoolchain/usr/lib/clang/11.0.0/lib/darwin"]
-        libPaths:   ["{{dynamo_home}}/lib/armv7-darwin", "{{dynamo_home}}/ext/lib/armv7-darwin", "{{env.PLATFORMSDK_DIR}}/XcodeDefault11.5.xctoolchain/usr/lib/clang/11.0.0/lib/darwin"]
-=======
         libPaths:   ["{{dynamo_home}}/lib/armv7-darwin", "{{dynamo_home}}/ext/lib/armv7-darwin", "{{env.PLATFORMSDK_DIR}}/XcodeDefault{{env.XCODE_VERSION}}.xctoolchain/usr/lib/clang/12.0.0/lib/darwin"]
->>>>>>> 94217c50
         defines:    ["DM_PLATFORM_IOS", "LUA_BYTECODE_ENABLE_32"]
         flags:      ["-fno-exceptions", "-fvisibility=hidden"]
         linkFlags:  ['-fobjc-link-runtime', '-dead_strip', '-Wl,-U,_objc_loadClassref']
