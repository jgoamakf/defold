--- conflicted
+++ resolved
@@ -7,6 +7,7 @@
 #include <dlib/array.h>
 #include <dlib/thread.h>
 #include <dlib/mutex.h>
+#include <dlib/time.h>
 #include <dlib/condition_variable.h>
 
 namespace dmLoadQueue
@@ -34,12 +35,8 @@
     struct Queue
     {
         dmResource::HFactory m_Factory;
-<<<<<<< HEAD
-        dmMutex::Mutex m_Mutex;
-        dmConditionVariable::ConditionVariable m_WakeupCond;
-=======
         dmMutex::HMutex m_Mutex;
->>>>>>> e5a58bdd
+        dmConditionVariable::HConditionVariable m_WakeupCond;
         dmThread::Thread m_Thread;
         Request m_Request[QUEUE_SLOTS];
         uint32_t m_Front, m_Back, m_Loaded;
