--- conflicted
+++ resolved
@@ -783,25 +783,6 @@
     }
 #endif
 
-<<<<<<< HEAD
-=======
-    void GetEngineInfo(EngineInfo* info)
-    {
-        *info = g_EngineInfo;
-    }
-
-    void SetEngineInfo(EngineInfoParam& info)
-    {
-        size_t copied = dmStrlCpy(g_EngineInfo.m_Version, info.m_Version, sizeof(g_EngineInfo.m_Version));
-        assert(copied < sizeof(g_EngineInfo.m_Version));
-        copied = dmStrlCpy(g_EngineInfo.m_VersionSHA1, info.m_VersionSHA1, sizeof(g_EngineInfo.m_VersionSHA1));
-        assert(copied < sizeof(g_EngineInfo.m_VersionSHA1));
-        copied = dmStrlCpy(g_EngineInfo.m_Platform, info.m_Platform, sizeof(g_EngineInfo.m_Platform));
-        assert(copied < sizeof(g_EngineInfo.m_Platform));
-        g_EngineInfo.m_IsDebug = info.m_IsDebug;
-    }
-
->>>>>>> 861d45e4
 #if (__ANDROID__)
     bool GetApplicationInfo(const char* id, ApplicationInfo* info)
     {
