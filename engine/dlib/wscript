--- conflicted
+++ resolved
@@ -32,15 +32,10 @@
 
     conf.env.append_value('CPPPATH', build_util.get_dynamo_ext('include'))
     conf.env.append_value('LIBPATH', build_util.get_dynamo_ext('lib', build_util.get_target_platform()))
-
-<<<<<<< HEAD
-    conf.env['LIB_GTEST']       = 'gtest'
-    conf.env['STATICLIB_CARES'] = 'cares'
-
-=======
->>>>>>> 3a164d1a
     conf.env.append_unique('CCDEFINES', 'DLIB_LOG_DOMAIN="DLIB"')
     conf.env.append_unique('CXXDEFINES', 'DLIB_LOG_DOMAIN="DLIB"')
+
+    conf.env['STATICLIB_CARES'] = 'cares'
 
 def build(bld):
     if not os.path.exists('tmp'):
