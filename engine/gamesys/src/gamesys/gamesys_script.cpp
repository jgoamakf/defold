#include "gamesys.h"

#include <dlib/log.h>
#include <physics/physics.h>

#include "gamesys_ddf.h"
#include "gamesys.h"
#include "gamesys_private.h"

#include "scripts/script_particlefx.h"
#include "scripts/script_tilemap.h"
#include "scripts/script_physics.h"
#include "scripts/script_sound.h"
#include "scripts/script_sprite.h"
#include "scripts/script_factory.h"
#include "scripts/script_collection_factory.h"
#include "scripts/script_spine_model.h"
<<<<<<< HEAD
#include "scripts/script_gfx.h"
#include "scripts/script_mesh.h"
=======
#include "scripts/script_window.h"
>>>>>>> 6b75a889

extern "C"
{
#include <lua/lauxlib.h>
#include <lua/lualib.h>
}

namespace dmGameSystem
{

    ScriptLibContext::ScriptLibContext()
    {
        memset(this, 0, sizeof(*this));
    }

    bool InitializeScriptLibs(const ScriptLibContext& context)
    {
        lua_State* L = context.m_LuaState;

        int top = lua_gettop(L);
        (void)top;

        bool result = true;

        ScriptParticleFXRegister(context);
        ScriptTileMapRegister(context);
        ScriptPhysicsRegister(context);
        ScriptFactoryRegister(context);
        ScriptCollectionFactoryRegister(context);
        ScriptSpriteRegister(context);
        ScriptSoundRegister(context);
        ScriptSpineModelRegister(context);
<<<<<<< HEAD
        ScriptGfxRegister(context);
        ScriptMeshRegister(context);
=======
        ScriptWindowRegister(context);
>>>>>>> 6b75a889

        assert(top == lua_gettop(L));
        return result;
    }

    void FinalizeScriptLibs(const ScriptLibContext& context)
    {
        ScriptPhysicsFinalize(context);
<<<<<<< HEAD
        ScriptGfxFinalize(context);
        ScriptMeshFinalize(context);
=======
        ScriptWindowFinalize(context);
>>>>>>> 6b75a889
    }

    dmGameObject::HInstance CheckGoInstance(lua_State* L) {
        dmGameObject::HInstance instance = dmGameObject::GetInstanceFromLua(L);
        if (instance == 0) {
            dmGui::HScene scene = dmGui::GetSceneFromLua(L);
            if (scene != 0) {
                instance = (dmGameObject::HInstance)GuiGetUserDataCallback(scene);
            }
        }
        // No instance for render scripts, ignored
        if (instance == 0) {
            luaL_error(L, "no instance could be found in the current script environment");
        }
        return instance;
    }


    void OnWindowFocus(bool focus)
    {
        ScriptWindowOnWindowFocus(focus);
    }

    void OnWindowResized(int width, int height)
    {
        ScriptWindowOnWindowResized(width, height);
    }
}<|MERGE_RESOLUTION|>--- conflicted
+++ resolved
@@ -15,12 +15,9 @@
 #include "scripts/script_factory.h"
 #include "scripts/script_collection_factory.h"
 #include "scripts/script_spine_model.h"
-<<<<<<< HEAD
 #include "scripts/script_gfx.h"
 #include "scripts/script_mesh.h"
-=======
 #include "scripts/script_window.h"
->>>>>>> 6b75a889
 
 extern "C"
 {
@@ -53,12 +50,9 @@
         ScriptSpriteRegister(context);
         ScriptSoundRegister(context);
         ScriptSpineModelRegister(context);
-<<<<<<< HEAD
         ScriptGfxRegister(context);
         ScriptMeshRegister(context);
-=======
         ScriptWindowRegister(context);
->>>>>>> 6b75a889
 
         assert(top == lua_gettop(L));
         return result;
@@ -67,12 +61,9 @@
     void FinalizeScriptLibs(const ScriptLibContext& context)
     {
         ScriptPhysicsFinalize(context);
-<<<<<<< HEAD
         ScriptGfxFinalize(context);
         ScriptMeshFinalize(context);
-=======
         ScriptWindowFinalize(context);
->>>>>>> 6b75a889
     }
 
     dmGameObject::HInstance CheckGoInstance(lua_State* L) {
