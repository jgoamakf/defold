#include "test_gamesys.h"

#include "../../../../graphics/src/graphics_private.h"
#include "../../../../resource/src/resource_private.h"

#include <stdio.h>

#include <dlib/dstrings.h>
#include <dlib/time.h>
#include <dlib/path.h>

#include <gameobject/gameobject_ddf.h>

namespace dmGameSystem
{
    void DumpResourceRefs(dmGameObject::HCollection collection);
}


const char* ROOT = "build/default/src/gamesys/test";

bool CopyResource(const char* src, const char* dst)
{
    char src_path[128];
    DM_SNPRINTF(src_path, sizeof(src_path), "%s/%s", ROOT, src);
    FILE* src_f = fopen(src_path, "rb");
    if (src_f == 0x0)
        return false;
    char dst_path[128];
    DM_SNPRINTF(dst_path, sizeof(dst_path), "%s/%s", ROOT, dst);
    FILE* dst_f = fopen(dst_path, "wb");
    if (dst_f == 0x0)
    {
        fclose(src_f);
        return false;
    }
    char buffer[1024];
    int c = fread(buffer, 1, sizeof(buffer), src_f);
    while (c > 0)
    {
        fwrite(buffer, 1, c, dst_f);
        c = fread(buffer, 1, sizeof(buffer), src_f);
    }

    fclose(src_f);
    fclose(dst_f);

    return true;
}

bool UnlinkResource(const char* name)
{
    char path[128];
    DM_SNPRINTF(path, sizeof(path), "%s/%s", ROOT, name);
    return unlink(path) == 0;
}

static dmGameObject::HInstance Spawn(dmResource::HFactory factory, dmGameObject::HCollection collection, const char* prototype_name, dmhash_t id, uint8_t* property_buffer, uint32_t property_buffer_size, const Point3& position, const Quat& rotation, const Vector3& scale)
{
    dmGameObject::HPrototype prototype = 0x0;
    if (dmResource::Get(factory, prototype_name, (void**)&prototype) == dmResource::RESULT_OK) {
        dmGameObject::HInstance result = dmGameObject::Spawn(collection, prototype, prototype_name, id, property_buffer, property_buffer_size, position, rotation, scale);
        dmResource::Release(factory, prototype);
        return result;
    }
    return 0x0;
}

TEST_P(ResourceTest, Test)
{
    const char* resource_name = GetParam();
    void* resource;
    ASSERT_EQ(dmResource::RESULT_OK, dmResource::Get(m_Factory, resource_name, &resource));
    ASSERT_NE((void*)0, resource);

    ASSERT_EQ(dmResource::RESULT_OK, dmResource::ReloadResource(m_Factory, resource_name, 0));
    dmResource::Release(m_Factory, resource);
}

TEST_P(ResourceTest, TestPreload)
{
    const char* resource_name = GetParam();
    void* resource;
    dmResource::HPreloader pr = dmResource::NewPreloader(m_Factory, resource_name);
    dmResource::Result r;

    uint64_t stop_time = dmTime::GetTime() + 30*10e6;
    while (dmTime::GetTime() < stop_time)
    {
        // Simulate running at 30fps
        r = dmResource::UpdatePreloader(pr, 0, 0, 33*1000);
        if (r != dmResource::RESULT_PENDING)
            break;
        dmTime::Sleep(33*1000);
    }

    ASSERT_EQ(dmResource::RESULT_OK, r);
    ASSERT_EQ(dmResource::RESULT_OK, dmResource::Get(m_Factory, resource_name, &resource));

    dmResource::DeletePreloader(pr);
    dmResource::Release(m_Factory, resource);
}

TEST_P(ResourceFailTest, Test)
{
    const ResourceFailParams& p = GetParam();
    const char* tmp_name = "tmp";

    void* resource;
    ASSERT_NE(dmResource::RESULT_OK, dmResource::Get(m_Factory, p.m_InvalidResource, &resource));

    bool exists = CopyResource(p.m_InvalidResource, tmp_name);
    ASSERT_TRUE(CopyResource(p.m_ValidResource, p.m_InvalidResource));
    ASSERT_EQ(dmResource::RESULT_OK, dmResource::Get(m_Factory, p.m_InvalidResource, &resource));

    if (exists)
        ASSERT_TRUE(CopyResource(tmp_name, p.m_InvalidResource));
    else
        ASSERT_TRUE(UnlinkResource(p.m_InvalidResource));
    ASSERT_NE(dmResource::RESULT_OK, dmResource::ReloadResource(m_Factory, p.m_InvalidResource, 0));

    dmResource::Release(m_Factory, resource);

    UnlinkResource(tmp_name);
}

TEST_P(ComponentTest, Test)
{
    const char* go_name = GetParam();
    dmGameObjectDDF::PrototypeDesc* go_ddf;
    char path[128];
    DM_SNPRINTF(path, sizeof(path), "%s/%s", ROOT, go_name);
    ASSERT_EQ(dmDDF::RESULT_OK, dmDDF::LoadMessageFromFile(path, dmGameObjectDDF::PrototypeDesc::m_DDFDescriptor, (void**)&go_ddf));
    ASSERT_LT(0u, go_ddf->m_Components.m_Count);
    const char* component_name = go_ddf->m_Components[0].m_Component;

    dmGameObject::HInstance go = dmGameObject::New(m_Collection, go_name);
    ASSERT_NE((void*)0, go);

    ASSERT_TRUE(dmGameObject::Init(m_Collection));
    ASSERT_TRUE(dmGameObject::Update(m_Collection, &m_UpdateContext));
    ASSERT_TRUE(dmGameObject::PostUpdate(m_Collection));

    dmGameObject::AcquireInputFocus(m_Collection, go);

    dmGameObject::InputAction input_action;
    input_action.m_ActionId = dmHashString64("test_action");
    input_action.m_Value = 1.0f;
    input_action.m_Pressed = 1;
    dmGameObject::DispatchInput(m_Collection, &input_action, 1);

    ASSERT_EQ(dmResource::RESULT_OK, dmResource::ReloadResource(m_Factory, component_name, 0));

    ASSERT_TRUE(dmGameObject::Final(m_Collection));
    ASSERT_TRUE(dmGameObject::Init(m_Collection));
    ASSERT_TRUE(dmGameObject::Update(m_Collection, &m_UpdateContext));
    ASSERT_TRUE(dmGameObject::PostUpdate(m_Collection));
    ASSERT_TRUE(dmGameObject::Final(m_Collection));

    dmDDF::FreeMessage(go_ddf);
}

TEST_P(ComponentTest, TestReloadFail)
{
    const char* go_name = GetParam();
    dmGameObjectDDF::PrototypeDesc* go_ddf;
    char path[128];
    DM_SNPRINTF(path, sizeof(path), "%s/%s", ROOT, go_name);
    ASSERT_EQ(dmDDF::RESULT_OK, dmDDF::LoadMessageFromFile(path, dmGameObjectDDF::PrototypeDesc::m_DDFDescriptor, (void**)&go_ddf));
    ASSERT_LT(0u, go_ddf->m_Components.m_Count);
    const char* component_name = go_ddf->m_Components[0].m_Component;
    const char* temp_name = "tmp";

    dmGameObject::HInstance go = dmGameObject::New(m_Collection, go_name);
    ASSERT_NE((void*)0, go);

    ASSERT_TRUE(CopyResource(component_name, temp_name));
    ASSERT_TRUE(UnlinkResource(component_name));

    ASSERT_NE(dmResource::RESULT_OK, dmResource::ReloadResource(m_Factory, component_name, 0));

    ASSERT_TRUE(dmGameObject::Init(m_Collection));
    ASSERT_TRUE(dmGameObject::Update(m_Collection, &m_UpdateContext));
    ASSERT_TRUE(dmGameObject::PostUpdate(m_Collection));

    dmGameObject::AcquireInputFocus(m_Collection, go);

    dmGameObject::InputAction input_action;
    input_action.m_ActionId = dmHashString64("test_action");
    input_action.m_Value = 1.0f;
    input_action.m_Pressed = 1;
    dmGameObject::DispatchInput(m_Collection, &input_action, 1);

    ASSERT_TRUE(CopyResource(temp_name, component_name));

    ASSERT_TRUE(dmGameObject::Final(m_Collection));

    dmDDF::FreeMessage(go_ddf);
}

// Test that tries to reload shaders with errors in them.
TEST_F(ComponentTest, ReloadInvalidMaterial)
{
    const char path_material[] = "/material/valid.materialc";
    const char path_frag[] = "/fragment_program/valid.fpc";
    const char path_vert[] = "/vertex_program/valid.vpc";
    void* resource;
    ASSERT_EQ(dmResource::RESULT_OK, dmResource::Get(m_Factory, path_material, &resource));

    // Modify resource with simulated syntax error
    dmGraphics::SetForceVertexReloadFail(true);

    // Reload, validate fail
    ASSERT_NE(dmResource::RESULT_OK, dmResource::ReloadResource(m_Factory, path_vert, 0));

    // Modify resource with correction
    dmGraphics::SetForceVertexReloadFail(false);

    // Reload, validate success
    ASSERT_EQ(dmResource::RESULT_OK, dmResource::ReloadResource(m_Factory, path_vert, 0));

    // Same as above but for fragment shader
    dmGraphics::SetForceFragmentReloadFail(true);
    ASSERT_NE(dmResource::RESULT_OK, dmResource::ReloadResource(m_Factory, path_frag, 0));
    dmGraphics::SetForceFragmentReloadFail(false);
    ASSERT_EQ(dmResource::RESULT_OK, dmResource::ReloadResource(m_Factory, path_frag, 0));

    dmResource::Release(m_Factory, resource);
}

TEST_P(ComponentFailTest, Test)
{
    const char* go_name = GetParam();

    dmGameObject::HInstance go = dmGameObject::New(m_Collection, go_name);
    ASSERT_EQ((void*)0, go);
}

static void ValidateGetSetProperty(dmGameObject::HInstance go, dmhash_t hash_comp_1_1, dmhash_t hash_comp_1_2, dmhash_t hash_comp_2,
        dmhash_t hash_property_id, dmhash_t hash_property_id_invalid, dmGameObject::PropertyDesc& prop_value1, dmGameObject::PropertyDesc& prop_value2)
{
    // Valid property
    dmGameObject::PropertyResult prop_res = dmGameObject::GetProperty(go, hash_comp_1_1, hash_property_id, prop_value1);
    ASSERT_EQ(dmGameObject::PROPERTY_RESULT_OK, prop_res);
    ASSERT_EQ(dmGameObject::PROPERTY_TYPE_HASH, prop_value1.m_Variant.m_Type);

    // Invalid property
    prop_res = dmGameObject::GetProperty(go, hash_comp_1_1, hash_property_id_invalid, prop_value1);
    ASSERT_EQ(dmGameObject::PROPERTY_RESULT_NOT_FOUND, prop_res);

    // Compare comp_1_1 and comp_1_2 which need to have the same value.
    ASSERT_EQ(dmGameObject::PROPERTY_RESULT_OK, dmGameObject::GetProperty(go, hash_comp_1_1, hash_property_id, prop_value1));
    ASSERT_EQ(dmGameObject::PROPERTY_RESULT_OK, dmGameObject::GetProperty(go, hash_comp_1_2, hash_property_id, prop_value2));
    ASSERT_EQ(prop_value1.m_Variant.m_Hash, prop_value2.m_Variant.m_Hash);

    // Compare comp_1_1 and comp_2 which don't have the same value.
    ASSERT_EQ(dmGameObject::PROPERTY_RESULT_OK, dmGameObject::GetProperty(go, hash_comp_1_1, hash_property_id, prop_value1));
    ASSERT_EQ(dmGameObject::PROPERTY_RESULT_OK, dmGameObject::GetProperty(go, hash_comp_2, hash_property_id, prop_value2));
    ASSERT_NE(prop_value1.m_Variant.m_Hash, prop_value2.m_Variant.m_Hash);

    // Test setting resource from comp_1_1 to comp_2 and compare equal results.
    dmGameObject::PropertyVar prop_var = prop_value1.m_Variant;
    ASSERT_EQ(dmGameObject::PROPERTY_RESULT_OK, dmGameObject::SetProperty(go, hash_comp_2, hash_property_id, prop_var));
    ASSERT_EQ(dmGameObject::PROPERTY_RESULT_OK, dmGameObject::GetProperty(go, hash_comp_2, hash_property_id, prop_value2));
    ASSERT_EQ(prop_value1.m_Variant.m_Hash, prop_value2.m_Variant.m_Hash);
}

// Test getting and setting texture[0-8] properties on components.
TEST_P(TexturePropTest, GetSetTextureProperty)
{
    const ResourcePropParams& p =  GetParam();
    dmhash_t hash_comp_1_1 = p.comp_same_1;
    dmhash_t hash_comp_1_2 = p.comp_same_2;
    dmhash_t hash_comp_2   = p.comp_different;
    dmhash_t hash_property_id[dmRender::RenderObject::MAX_TEXTURE_COUNT] = {
        dmHashString64("texture0"),
        dmHashString64("texture1"),
        dmHashString64("texture2"),
        dmHashString64("texture3"),
        dmHashString64("texture4"),
        dmHashString64("texture5"),
        dmHashString64("texture6"),
        dmHashString64("texture7")
    };
    dmhash_t hash_property_id_invalid = dmHashString64("texture_invalid_prop");
    dmGameObject::PropertyDesc prop_value1, prop_value2;

    // Spawn a go with three components, two with same texture and one with a unique.
    dmGameObject::HInstance go = Spawn(m_Factory, m_Collection, p.go_path, dmHashString64("/go"), 0, 0, Point3(0, 0, 0), Quat(0, 0, 0, 1), Vector3(1, 1, 1));
    ASSERT_NE((void*)0, go);

    // Get and set tests for property
    ValidateGetSetProperty(go, hash_comp_1_1, hash_comp_1_2, hash_comp_2, hash_property_id[0], hash_property_id_invalid, prop_value1, prop_value2);

    // Test setting and getting 1-x texture units
    for(uint32_t i = 1; i < dmRender::RenderObject::MAX_TEXTURE_COUNT; ++i)
    {
        dmGameObject::PropertyVar prop_var_empty;
        ASSERT_EQ(dmGameObject::PROPERTY_RESULT_OK, dmGameObject::SetProperty(go, hash_comp_2, hash_property_id[i], prop_var_empty));
        ASSERT_EQ(dmGameObject::PROPERTY_RESULT_OK, dmGameObject::GetProperty(go, hash_comp_2, hash_property_id[i], prop_value2));
        ASSERT_NE(prop_value1.m_Variant.m_Hash, prop_value2.m_Variant.m_Hash);
        dmGameObject::PropertyVar prop_var = prop_value1.m_Variant;
        ASSERT_EQ(dmGameObject::PROPERTY_RESULT_OK, dmGameObject::SetProperty(go, hash_comp_2, hash_property_id[i], prop_var));
        ASSERT_EQ(dmGameObject::PROPERTY_RESULT_OK, dmGameObject::GetProperty(go, hash_comp_2, hash_property_id[i], prop_value2));
        ASSERT_EQ(prop_value1.m_Variant.m_Hash, prop_value2.m_Variant.m_Hash);
    }

    ASSERT_TRUE(dmGameObject::Final(m_Collection));
}

// Test getting and setting textureset property on components.
TEST_P(TextureSetPropTest, GetSetTextureSetProperty)
{
    const ResourcePropParams& p =  GetParam();
    dmhash_t hash_comp_1_1 = p.comp_same_1;
    dmhash_t hash_comp_1_2 = p.comp_same_2;
    dmhash_t hash_comp_2   = p.comp_different;
    dmhash_t hash_property_id = dmHashString64("textureset");
    dmhash_t hash_property_id_invalid = dmHashString64("textureset_invalid_prop");
    dmGameObject::PropertyDesc prop_value1, prop_value2;

    // Spawn a go with three components, two with same textureset and one with a unique.
    dmGameObject::HInstance go = Spawn(m_Factory, m_Collection, p.go_path, dmHashString64("/go"), 0, 0, Point3(0, 0, 0), Quat(0, 0, 0, 1), Vector3(1, 1, 1));
    ASSERT_NE((void*)0, go);

    // Get and set tests for property
    ValidateGetSetProperty(go, hash_comp_1_1, hash_comp_1_2, hash_comp_2, hash_property_id, hash_property_id_invalid, prop_value1, prop_value2);

    ASSERT_TRUE(dmGameObject::Final(m_Collection));
}

// Test getting and setting material property on components.
TEST_P(MaterialPropTest, GetSetMaterialProperty)
{
    const ResourcePropParams& p =  GetParam();
    dmhash_t hash_comp_1_1 = p.comp_same_1;
    dmhash_t hash_comp_1_2 = p.comp_same_2;
    dmhash_t hash_comp_2   = p.comp_different;
    dmhash_t hash_property_id = dmHashString64("material");
    dmhash_t hash_property_id_invalid = dmHashString64("material_invalid_prop");
    dmGameObject::PropertyDesc prop_value1, prop_value2;

    // Spawn a go with three components, two with same material and one with a unique.
    dmGameObject::HInstance go = Spawn(m_Factory, m_Collection, p.go_path, dmHashString64("/go"), 0, 0, Point3(0, 0, 0), Quat(0, 0, 0, 1), Vector3(1, 1, 1));
    ASSERT_NE((void*)0, go);

    // Get and set tests for property
    ValidateGetSetProperty(go, hash_comp_1_1, hash_comp_1_2, hash_comp_2, hash_property_id, hash_property_id_invalid, prop_value1, prop_value2);

    ASSERT_TRUE(dmGameObject::Final(m_Collection));
}

static void GetSetResourceProperty(dmResource::HFactory factory, dmGameObject::HInstance go, const char** component_ids, const char* prop_id)
{
    dmhash_t prop_id_hash = dmHashString64(prop_id);
    uint32_t ref;
    dmGameObject::PropertyDesc prop_val;
    dmGameObject::PropertyVar prop_var((dmhash_t)0);
    for(uint32_t i = 0 ;; ++i)
    {
        if(component_ids[i] == 0)
            break;
        dmhash_t comp_hash = dmHashString64(component_ids[i]);
        ASSERT_EQ(dmGameObject::PROPERTY_RESULT_OK, dmGameObject::GetProperty(go, comp_hash, prop_id_hash, prop_val));
        ref = dmResource::GetRefCount(factory, prop_val.m_Variant.m_Hash);
        prop_var.m_Hash = 0;
        ASSERT_EQ(dmGameObject::PROPERTY_RESULT_OK, dmGameObject::SetProperty(go, comp_hash, prop_id_hash, prop_var));
        ASSERT_EQ(ref - 1, dmResource::GetRefCount(factory, prop_val.m_Variant.m_Hash));
        prop_var = prop_val.m_Variant;
        ASSERT_EQ(dmGameObject::PROPERTY_RESULT_OK, dmGameObject::SetProperty(go, comp_hash, prop_id_hash, prop_var));
        ASSERT_EQ(ref, dmResource::GetRefCount(factory, prop_val.m_Variant.m_Hash));
    }
}

// Test getting and setting script resource propertes on components.
TEST_P(GetSetResourcePropTest, GetSetResourceProperties)
{
    const char* go_name = GetParam();
    // Spawn a go with all supported component types and a script testing properties
    dmGameObject::HInstance go = Spawn(m_Factory, m_Collection, go_name, dmHashString64("/go"), 0, 0, Point3(0, 0, 0), Quat(0, 0, 0, 1), Vector3(1, 1, 1));
    ASSERT_NE((void*)0, go);
    const char* texture_comps[] = {"sprite", "model", "spine", "tilemap", 0};
    GetSetResourceProperty(m_Factory, go, texture_comps, "texture0");
    const char* material_comps[] = {"sprite", "model", "spine", "tilemap", "label", 0};
    GetSetResourceProperty(m_Factory, go, material_comps, "material");
    const char* textureset_comps[] = {"sprite", 0};
    GetSetResourceProperty(m_Factory, go, textureset_comps, "textureset");

}

// Test that go.delete() does not influence other sprite animations in progress
TEST_F(SpriteAnimTest, GoDeletion)
{
    // Spawn 3 dumy game objects with one sprite in each
    dmGameObject::HInstance go1 = Spawn(m_Factory, m_Collection, "/sprite/valid_sprite.goc", dmHashString64("/go1"), 0, 0, Point3(0, 0, 0), Quat(0, 0, 0, 1), Vector3(1, 1, 1));
    dmGameObject::HInstance go2 = Spawn(m_Factory, m_Collection, "/sprite/valid_sprite.goc", dmHashString64("/go2"), 0, 0, Point3(0, 0, 0), Quat(0, 0, 0, 1), Vector3(1, 1, 1));
    dmGameObject::HInstance go3 = Spawn(m_Factory, m_Collection, "/sprite/valid_sprite.goc", dmHashString64("/go3"), 0, 0, Point3(0, 0, 0), Quat(0, 0, 0, 1), Vector3(1, 1, 1));
    ASSERT_NE((void*)0, go1);
    ASSERT_NE((void*)0, go2);
    ASSERT_NE((void*)0, go3);

    // Spawn one go with a script that will initiate animations on the above sprites
    dmGameObject::HInstance go_animater = Spawn(m_Factory, m_Collection, "/sprite/sprite_anim.goc", dmHashString64("/go_animater"), 0, 0, Point3(0, 0, 0), Quat(0, 0, 0, 1), Vector3(1, 1, 1));
    ASSERT_NE((void*)0, go_animater);

    // 1st iteration:
    //  - go1 animation start
    ASSERT_TRUE(dmGameObject::Update(m_Collection, &m_UpdateContext));
    ASSERT_TRUE(dmGameObject::PostUpdate(m_Collection));

    // 2nd iteration:
    //  - go1 animation is over and removed
    //  - go2+go3 animations start
    ASSERT_TRUE(dmGameObject::Update(m_Collection, &m_UpdateContext));
    ASSERT_TRUE(dmGameObject::PostUpdate(m_Collection));

    // 3rd iteration:
    //  - go2 animation is over and removed
    ASSERT_TRUE(dmGameObject::Update(m_Collection, &m_UpdateContext));
    ASSERT_TRUE(dmGameObject::PostUpdate(m_Collection));

    // 4th iteration:
    //  - go3 should still be animating (not be influenced by the deletion of go1/go2)
    ASSERT_TRUE(dmGameObject::Update(m_Collection, &m_UpdateContext));
    ASSERT_TRUE(dmGameObject::PostUpdate(m_Collection));

    ASSERT_TRUE(dmGameObject::Final(m_Collection));
}


TEST_F(WindowEventTest, Test)
{
    dmGameSystem::ScriptLibContext scriptlibcontext;
    scriptlibcontext.m_Factory = m_Factory;
    scriptlibcontext.m_Register = m_Register;
    scriptlibcontext.m_LuaState = dmScript::GetLuaState(m_ScriptContext);
    dmGameSystem::InitializeScriptLibs(scriptlibcontext);

    ASSERT_TRUE(dmGameObject::Init(m_Collection));

    // Spawn the game object with the script we want to call
    dmGameObject::HInstance go = Spawn(m_Factory, m_Collection, "/window/window_events.goc", dmHashString64("/window_events"), 0, 0, Point3(0, 0, 0), Quat(0, 0, 0, 1), Vector3(1, 1, 1));
    ASSERT_NE((void*)0, go);

    ASSERT_TRUE(dmGameObject::Update(m_Collection, &m_UpdateContext));
    ASSERT_TRUE(dmGameObject::PostUpdate(m_Collection));

    dmGameObject::AcquireInputFocus(m_Collection, go);
    dmGameObject::InputAction input_action;
    input_action.m_ActionId = dmHashString64("test_action");

    // Set test state 1
    input_action.m_Value = 1.0f;
    dmGameObject::DispatchInput(m_Collection, &input_action, 1);

    dmGameSystem::OnWindowFocus(false);

    ASSERT_TRUE(dmGameObject::Update(m_Collection, &m_UpdateContext));
    ASSERT_TRUE(dmGameObject::PostUpdate(m_Collection));

    // Set test state 2
    input_action.m_Value = 2.0f;
    dmGameObject::DispatchInput(m_Collection, &input_action, 1);

    dmGameSystem::OnWindowFocus(true);

    ASSERT_TRUE(dmGameObject::Update(m_Collection, &m_UpdateContext));
    ASSERT_TRUE(dmGameObject::PostUpdate(m_Collection));

    // Set test state 3
    input_action.m_Value = 3.0f;
    dmGameObject::DispatchInput(m_Collection, &input_action, 1);

    dmGameSystem::OnWindowResized(123, 456);

    ASSERT_TRUE(dmGameObject::Update(m_Collection, &m_UpdateContext));
    ASSERT_TRUE(dmGameObject::PostUpdate(m_Collection));

    // Set final test state, check that all tests passed
    input_action.m_Value = 0.0f;
    dmGameObject::DispatchInput(m_Collection, &input_action, 1);

    ASSERT_TRUE(dmGameObject::Update(m_Collection, &m_UpdateContext));
    ASSERT_TRUE(dmGameObject::PostUpdate(m_Collection));

    // cleanup
    ASSERT_TRUE(dmGameObject::Final(m_Collection));
    ASSERT_TRUE(dmGameObject::Init(m_Collection));
    ASSERT_TRUE(dmGameObject::Update(m_Collection, &m_UpdateContext));
    ASSERT_TRUE(dmGameObject::PostUpdate(m_Collection));
    ASSERT_TRUE(dmGameObject::Final(m_Collection));

    dmGameSystem::FinalizeScriptLibs(scriptlibcontext);
}

/* Factory dynamic and static loading */

TEST_P(FactoryTest, Test)
{
<<<<<<< HEAD
    char resource_path[4][DMPATH_MAX_PATH];
=======
    const char* resource_path[] = {
            "/factory/factory_resource.goc",
            "/sprite/valid.spritec",
            "/tile/valid.texturesetc",
            "/sprite/sprite.materialc",
    };
    dmHashEnableReverseHash(true);

>>>>>>> bf06d44e
    dmGameSystem::ScriptLibContext scriptlibcontext;
    scriptlibcontext.m_Factory = m_Factory;
    scriptlibcontext.m_Register = m_Register;
    scriptlibcontext.m_LuaState = dmScript::GetLuaState(m_ScriptContext);
    dmGameSystem::InitializeScriptLibs(scriptlibcontext);
    const FactoryTestParams& param = GetParam();

    // Conditional preload. This is essentially testing async loading vs sync loading of parent collection
    // This only affects non-dynamic factories.
    dmResource::HPreloader go_pr = 0;
    if(param.m_IsPreloaded)
    {
        go_pr = dmResource::NewPreloader(m_Factory, param.m_GOPath);
        dmResource::Result r;
        uint64_t stop_time = dmTime::GetTime() + 30*10e6;
        while (dmTime::GetTime() < stop_time)
        {
            r = dmResource::UpdatePreloader(go_pr, 0, 0, 16*1000);
            if (r != dmResource::RESULT_PENDING)
                break;
            dmTime::Sleep(16*1000);
        }
        ASSERT_EQ(dmResource::RESULT_OK, r);
    }

    // Spawn the game object with the script we want to call
    ASSERT_TRUE(dmGameObject::Init(m_Collection));
    dmhash_t go_hash = dmHashString64("/go");
    dmGameObject::HInstance go = Spawn(m_Factory, m_Collection, param.m_GOPath, go_hash, 0, 0, Point3(0, 0, 0), Quat(0, 0, 0, 1), Vector3(1, 1, 1));
    ASSERT_NE((void*)0, go);
    go = dmGameObject::GetInstanceFromIdentifier(m_Collection, go_hash);
    ASSERT_NE((void*)0, go);
    if(go_pr)
    {
        dmResource::DeletePreloader(go_pr);
    }

<<<<<<< HEAD
    // create resource paths for resource to test for references
    DM_SNPRINTF(resource_path[0], DMPATH_MAX_PATH, "%s/%s", ROOT, "factory/factory_resource.goc");     // instance referenced in factory protoype
    DM_SNPRINTF(resource_path[1], DMPATH_MAX_PATH, "%s/%s", ROOT, "sprite/valid.spritec");             // single instance (subresource of go)
    DM_SNPRINTF(resource_path[2], DMPATH_MAX_PATH, "%s/%s", ROOT, "tile/valid.texturesetc");           // subresource referenced by sprite instances
    DM_SNPRINTF(resource_path[3], DMPATH_MAX_PATH, "%s/%s", ROOT, "sprite/sprite.materialc");          // subresource referenced by sprite instances

=======
>>>>>>> bf06d44e
    if(param.m_IsDynamic)
    {
        // validate that resources from dynamic factory is not loaded at this point. They will start loading from the script when updated below
        ASSERT_EQ(0, dmResource::GetRefCount(m_Factory, dmHashString64(resource_path[0])));
        ASSERT_EQ(0, dmResource::GetRefCount(m_Factory, dmHashString64(resource_path[1])));
        ASSERT_EQ(0, dmResource::GetRefCount(m_Factory, dmHashString64(resource_path[2])));
        ASSERT_EQ(0, dmResource::GetRefCount(m_Factory, dmHashString64(resource_path[3])));

        // --- step 1 ---
        // update until instances are created through test script (factory.load and create)
        // 1) load factory resource using factory.load
        // 2) create 2 instances (two factory.create calls)
        // Do this twice in order to ensure load/unload can be called multiple times, with and without deleting created objects
        for(uint32_t i = 0; i < 2; ++i)
        {
            dmhash_t last_object_id = i == 0 ? dmHashString64("/instance1") : dmHashString64("/instance0"); // stacked index list in dynamic spawning
            for(;;)
            {
                if(dmGameObject::GetInstanceFromIdentifier(m_Collection, last_object_id) != 0x0)
                    break;
                ASSERT_TRUE(dmGameObject::Update(m_Collection, &m_UpdateContext));
                ASSERT_TRUE(dmGameObject::PostUpdate(m_Collection));
                dmGameObject::PostUpdate(m_Register);
            }
            ASSERT_EQ(3, dmResource::GetRefCount(m_Factory, dmHashString64(resource_path[0])));
            ASSERT_EQ(1, dmResource::GetRefCount(m_Factory, dmHashString64(resource_path[1])));
            ASSERT_EQ(3, dmResource::GetRefCount(m_Factory, dmHashString64(resource_path[2])));
            ASSERT_EQ(3, dmResource::GetRefCount(m_Factory, dmHashString64(resource_path[3])));

            // --- step 2 ---
            // call factory.unload, derefencing factory reference.
            // first iteration will delete gameobjects created with factories, second will keep
            ASSERT_TRUE(dmGameObject::Update(m_Collection, &m_UpdateContext));
            ASSERT_TRUE(dmGameObject::PostUpdate(m_Collection));
            dmGameObject::PostUpdate(m_Register);
            ASSERT_EQ(i*2, dmResource::GetRefCount(m_Factory, dmHashString64(resource_path[0])));
            ASSERT_EQ(i*1, dmResource::GetRefCount(m_Factory, dmHashString64(resource_path[1])));
            ASSERT_EQ(i*3, dmResource::GetRefCount(m_Factory, dmHashString64(resource_path[2])));
            ASSERT_EQ(i*3, dmResource::GetRefCount(m_Factory, dmHashString64(resource_path[3])));
        }

        // --- step 3 ---
        // call factory.unload again, which is ok by design (no operation)
        ASSERT_TRUE(dmGameObject::Update(m_Collection, &m_UpdateContext));
        ASSERT_TRUE(dmGameObject::PostUpdate(m_Collection));
        dmGameObject::PostUpdate(m_Register);
        ASSERT_EQ(2, dmResource::GetRefCount(m_Factory, dmHashString64(resource_path[0])));
        ASSERT_EQ(1, dmResource::GetRefCount(m_Factory, dmHashString64(resource_path[1])));
        ASSERT_EQ(3, dmResource::GetRefCount(m_Factory, dmHashString64(resource_path[2])));
        ASSERT_EQ(3, dmResource::GetRefCount(m_Factory, dmHashString64(resource_path[3])));

        // --- step 4 ---
        // delete resources created by factory.create calls. All resource should be released
        ASSERT_TRUE(dmGameObject::Update(m_Collection, &m_UpdateContext));
        ASSERT_TRUE(dmGameObject::PostUpdate(m_Collection));
        dmGameObject::PostUpdate(m_Register);
        ASSERT_EQ(0, dmResource::GetRefCount(m_Factory, dmHashString64(resource_path[0])));
        ASSERT_EQ(0, dmResource::GetRefCount(m_Factory, dmHashString64(resource_path[1])));
        ASSERT_EQ(0, dmResource::GetRefCount(m_Factory, dmHashString64(resource_path[2])));
        ASSERT_EQ(0, dmResource::GetRefCount(m_Factory, dmHashString64(resource_path[3])));

        // --- step 5 ---
        // recreate resources without factoy.load having been called (sync load on demand)
        ASSERT_TRUE(dmGameObject::Update(m_Collection, &m_UpdateContext));
        ASSERT_TRUE(dmGameObject::PostUpdate(m_Collection));
        dmGameObject::PostUpdate(m_Register);
        ASSERT_EQ(3, dmResource::GetRefCount(m_Factory, dmHashString64(resource_path[0])));
        ASSERT_EQ(1, dmResource::GetRefCount(m_Factory, dmHashString64(resource_path[1])));
        ASSERT_EQ(3, dmResource::GetRefCount(m_Factory, dmHashString64(resource_path[2])));
        ASSERT_EQ(3, dmResource::GetRefCount(m_Factory, dmHashString64(resource_path[3])));

        // delete the root go and update so deferred deletes will be executed.
        dmGameObject::Delete(m_Collection, go, true);
        dmGameObject::Final(m_Collection);
        ASSERT_TRUE(dmGameObject::Update(m_Collection, &m_UpdateContext));
        ASSERT_TRUE(dmGameObject::PostUpdate(m_Collection));
        dmGameObject::PostUpdate(m_Register);
        ASSERT_EQ(0, dmResource::GetRefCount(m_Factory, dmHashString64(resource_path[0])));
        ASSERT_EQ(0, dmResource::GetRefCount(m_Factory, dmHashString64(resource_path[1])));
        ASSERT_EQ(0, dmResource::GetRefCount(m_Factory, dmHashString64(resource_path[2])));
        ASSERT_EQ(0, dmResource::GetRefCount(m_Factory, dmHashString64(resource_path[3])));
    }
    else
    {
        // validate that resources from factory is loaded with the parent collection.
        ASSERT_EQ(1, dmResource::GetRefCount(m_Factory, dmHashString64(resource_path[0])));
        ASSERT_EQ(1, dmResource::GetRefCount(m_Factory, dmHashString64(resource_path[1])));
        ASSERT_EQ(1, dmResource::GetRefCount(m_Factory, dmHashString64(resource_path[2])));
        ASSERT_EQ(1, dmResource::GetRefCount(m_Factory, dmHashString64(resource_path[3])));

        // --- step 1 ---
        // call update which will create two instances (two collectionfactory.create)
        // We also call factory.load to ensure this does nothing except always invoke the loadcomplete callback (by design)
        ASSERT_TRUE(dmGameObject::Update(m_Collection, &m_UpdateContext));
        ASSERT_TRUE(dmGameObject::PostUpdate(m_Collection));
        dmGameObject::PostUpdate(m_Register);

        // verify two instances created + one reference from factory prototype
        ASSERT_EQ(3, dmResource::GetRefCount(m_Factory, dmHashString64(resource_path[0])));
        ASSERT_EQ(1, dmResource::GetRefCount(m_Factory, dmHashString64(resource_path[1])));
        ASSERT_EQ(3, dmResource::GetRefCount(m_Factory, dmHashString64(resource_path[2])));
        ASSERT_EQ(3, dmResource::GetRefCount(m_Factory, dmHashString64(resource_path[3])));

        // --- step 2 ---
        // call factory.unload which is a no-operation for non-dynamic factories
        ASSERT_TRUE(dmGameObject::Update(m_Collection, &m_UpdateContext));
        ASSERT_TRUE(dmGameObject::PostUpdate(m_Collection));
        dmGameObject::PostUpdate(m_Register);
        ASSERT_EQ(3, dmResource::GetRefCount(m_Factory, dmHashString64(resource_path[0])));
        ASSERT_EQ(1, dmResource::GetRefCount(m_Factory, dmHashString64(resource_path[1])));
        ASSERT_EQ(3, dmResource::GetRefCount(m_Factory, dmHashString64(resource_path[2])));
        ASSERT_EQ(3, dmResource::GetRefCount(m_Factory, dmHashString64(resource_path[3])));

        // Delete the root go and update so deferred deletes will be executed.
        dmGameObject::Delete(m_Collection, go, true);
        ASSERT_TRUE(dmGameObject::Update(m_Collection, &m_UpdateContext));
        ASSERT_TRUE(dmGameObject::PostUpdate(m_Collection));
        dmGameObject::PostUpdate(m_Register);
        ASSERT_EQ(0, dmResource::GetRefCount(m_Factory, dmHashString64(resource_path[0])));
        ASSERT_EQ(0, dmResource::GetRefCount(m_Factory, dmHashString64(resource_path[1])));
        ASSERT_EQ(0, dmResource::GetRefCount(m_Factory, dmHashString64(resource_path[2])));
        ASSERT_EQ(0, dmResource::GetRefCount(m_Factory, dmHashString64(resource_path[3])));
    }

    dmGameSystem::FinalizeScriptLibs(scriptlibcontext);
}

/* Collection factory dynamic and static loading */

TEST_P(CollectionFactoryTest, Test)
{
<<<<<<< HEAD
    char resource_path[5][DMPATH_MAX_PATH];
=======
    const char* resource_path[] = {
            "/collection_factory/collectionfactory_test.collectionc", // prototype resource (loaded in collection factory resource)
            "/collection_factory/collectionfactory_resource.goc", // two instances referenced in factory collection protoype
            "/sprite/valid.spritec", // single instance (subresource of go's)
            "/tile/valid.texturesetc", // single instance (subresource of sprite)
            "/sprite/sprite.materialc", // single instance (subresource of sprite)
    };
    dmHashEnableReverseHash(true);

>>>>>>> bf06d44e
    dmGameSystem::ScriptLibContext scriptlibcontext;
    scriptlibcontext.m_Factory = m_Factory;
    scriptlibcontext.m_Register = m_Register;
    scriptlibcontext.m_LuaState = dmScript::GetLuaState(m_ScriptContext);
    dmGameSystem::InitializeScriptLibs(scriptlibcontext);
    const CollectionFactoryTestParams& param = GetParam();

    // Conditional preload. This is essentially testing async loading vs sync loading of parent collection
    // This only affects non-dynamic collection factories.
    dmResource::HPreloader go_pr = 0;
    if(param.m_IsPreloaded)
    {
        go_pr = dmResource::NewPreloader(m_Factory, param.m_GOPath);
        dmResource::Result r;
        uint64_t stop_time = dmTime::GetTime() + 30*10e6;
        while (dmTime::GetTime() < stop_time)
        {
            r = dmResource::UpdatePreloader(go_pr, 0, 0, 16*1000);
            if (r != dmResource::RESULT_PENDING)
                break;
            dmTime::Sleep(16*1000);
        }
        ASSERT_EQ(dmResource::RESULT_OK, r);
    }

    // Spawn the game object with the script we want to call
    ASSERT_TRUE(dmGameObject::Init(m_Collection));
    dmhash_t go_hash = dmHashString64("/go");
    dmGameObject::HInstance go = Spawn(m_Factory, m_Collection, param.m_GOPath, go_hash, 0, 0, Point3(0, 0, 0), Quat(0, 0, 0, 1), Vector3(1, 1, 1));
    ASSERT_NE((void*)0, go);
    go = dmGameObject::GetInstanceFromIdentifier(m_Collection, go_hash);
    ASSERT_NE((void*)0, go);
    if(go_pr)
    {
        dmResource::DeletePreloader(go_pr);
    }

<<<<<<< HEAD
    // create resource paths for resource to test for references
    DM_SNPRINTF(resource_path[0], DMPATH_MAX_PATH, "%s/%s", ROOT, "collection_factory/collectionfactory_test.collectionc"); // prototype resource (loaded in collection factory resource)
    DM_SNPRINTF(resource_path[1], DMPATH_MAX_PATH, "%s/%s", ROOT, "collection_factory/collectionfactory_resource.goc");     // two instances referenced in factory collection protoype
    DM_SNPRINTF(resource_path[2], DMPATH_MAX_PATH, "%s/%s", ROOT, "sprite/valid.spritec");                                  // single instance (subresource of go's)
    DM_SNPRINTF(resource_path[3], DMPATH_MAX_PATH, "%s/%s", ROOT, "tile/valid.texturesetc");                                // subresource referenced by sprite instances
    DM_SNPRINTF(resource_path[4], DMPATH_MAX_PATH, "%s/%s", ROOT, "sprite/sprite.materialc");                               // subresource referenced by sprite instances

=======
>>>>>>> bf06d44e
    if(param.m_IsDynamic)
    {
        // validate that resources from dynamic collection factory is not loaded at this point. They will start loading from the script when updated below
        ASSERT_EQ(0, dmResource::GetRefCount(m_Factory, dmHashString64(resource_path[0])));
        ASSERT_EQ(0, dmResource::GetRefCount(m_Factory, dmHashString64(resource_path[1])));
        ASSERT_EQ(0, dmResource::GetRefCount(m_Factory, dmHashString64(resource_path[2])));
        ASSERT_EQ(0, dmResource::GetRefCount(m_Factory, dmHashString64(resource_path[3])));
        ASSERT_EQ(0, dmResource::GetRefCount(m_Factory, dmHashString64(resource_path[4])));

        // --- step 1 ---
        // update until instances are created through test script (collectionfactory.load and create)
        // 1) load factory resource using collectionfactory.load
        // 2) create 4 instances (two collectionfactory.create calls with a collection prototype that containes 2 references to gameobjects)
        // Do this twice in order to ensure load/unload can be called multiple times, with and without deleting created objects
        for(uint32_t i = 0; i < 2; ++i)
        {
            dmhash_t last_object_id = i == 0 ? dmHashString64("/collection1/go") : dmHashString64("/collection3/go");
            for(;;)
            {
                if(dmGameObject::GetInstanceFromIdentifier(m_Collection, last_object_id) != 0x0)
                    break;
                ASSERT_TRUE(dmGameObject::Update(m_Collection, &m_UpdateContext));
                ASSERT_TRUE(dmGameObject::PostUpdate(m_Collection));
                dmGameObject::PostUpdate(m_Register);
            }
            ASSERT_EQ(0, dmResource::GetRefCount(m_Factory, dmHashString64(resource_path[0])));
            ASSERT_EQ(6, dmResource::GetRefCount(m_Factory, dmHashString64(resource_path[1])));
            ASSERT_EQ(1, dmResource::GetRefCount(m_Factory, dmHashString64(resource_path[2])));
            ASSERT_EQ(5, dmResource::GetRefCount(m_Factory, dmHashString64(resource_path[3])));
            ASSERT_EQ(5, dmResource::GetRefCount(m_Factory, dmHashString64(resource_path[4])));

            // --- step 2 ---
            // call collectionfactory.unload, derefencing 2 factory references.
            // first iteration will delete gameobjects created with factories, second will keep
            ASSERT_TRUE(dmGameObject::Update(m_Collection, &m_UpdateContext));
            ASSERT_TRUE(dmGameObject::PostUpdate(m_Collection));
            dmGameObject::PostUpdate(m_Register);
            ASSERT_EQ(i*0, dmResource::GetRefCount(m_Factory, dmHashString64(resource_path[0])));
            ASSERT_EQ(i*4, dmResource::GetRefCount(m_Factory, dmHashString64(resource_path[1])));
            ASSERT_EQ(i*1, dmResource::GetRefCount(m_Factory, dmHashString64(resource_path[2])));
            ASSERT_EQ(i*5, dmResource::GetRefCount(m_Factory, dmHashString64(resource_path[3])));
            ASSERT_EQ(i*5, dmResource::GetRefCount(m_Factory, dmHashString64(resource_path[4])));
        }

        // --- step 3 ---
        // call collectionfactory.unload again, which is ok by design (no operation)
        ASSERT_TRUE(dmGameObject::Update(m_Collection, &m_UpdateContext));
        ASSERT_TRUE(dmGameObject::PostUpdate(m_Collection));
        dmGameObject::PostUpdate(m_Register);
        ASSERT_EQ(0, dmResource::GetRefCount(m_Factory, dmHashString64(resource_path[0])));
        ASSERT_EQ(4, dmResource::GetRefCount(m_Factory, dmHashString64(resource_path[1])));
        ASSERT_EQ(1, dmResource::GetRefCount(m_Factory, dmHashString64(resource_path[2])));
        ASSERT_EQ(5, dmResource::GetRefCount(m_Factory, dmHashString64(resource_path[3])));
        ASSERT_EQ(5, dmResource::GetRefCount(m_Factory, dmHashString64(resource_path[4])));

        // --- step 4 ---
        // delete resources created by collectionfactory.create calls. All resource should be released
        ASSERT_TRUE(dmGameObject::Update(m_Collection, &m_UpdateContext));
        ASSERT_TRUE(dmGameObject::PostUpdate(m_Collection));
        dmGameObject::PostUpdate(m_Register);
        ASSERT_EQ(0, dmResource::GetRefCount(m_Factory, dmHashString64(resource_path[0])));
        ASSERT_EQ(0, dmResource::GetRefCount(m_Factory, dmHashString64(resource_path[1])));
        ASSERT_EQ(0, dmResource::GetRefCount(m_Factory, dmHashString64(resource_path[2])));
        ASSERT_EQ(0, dmResource::GetRefCount(m_Factory, dmHashString64(resource_path[3])));
        ASSERT_EQ(0, dmResource::GetRefCount(m_Factory, dmHashString64(resource_path[4])));

        // --- step 5 ---
        // recreate resources without collectionfactoy.load having been called (sync load on demand)
        ASSERT_TRUE(dmGameObject::Update(m_Collection, &m_UpdateContext));
        ASSERT_TRUE(dmGameObject::PostUpdate(m_Collection));
        dmGameObject::PostUpdate(m_Register);
        ASSERT_EQ(0, dmResource::GetRefCount(m_Factory, dmHashString64(resource_path[0])));
        ASSERT_EQ(4, dmResource::GetRefCount(m_Factory, dmHashString64(resource_path[1])));
        ASSERT_EQ(1, dmResource::GetRefCount(m_Factory, dmHashString64(resource_path[2])));
        ASSERT_EQ(5, dmResource::GetRefCount(m_Factory, dmHashString64(resource_path[3])));
        ASSERT_EQ(5, dmResource::GetRefCount(m_Factory, dmHashString64(resource_path[4])));

        // delete the root go and update so deferred deletes will be executed.
        dmGameObject::Delete(m_Collection, go, true);
        dmGameObject::Final(m_Collection);
        ASSERT_TRUE(dmGameObject::Update(m_Collection, &m_UpdateContext));
        ASSERT_TRUE(dmGameObject::PostUpdate(m_Collection));
        dmGameObject::PostUpdate(m_Register);
        ASSERT_EQ(0, dmResource::GetRefCount(m_Factory, dmHashString64(resource_path[0])));
        ASSERT_EQ(0, dmResource::GetRefCount(m_Factory, dmHashString64(resource_path[1])));
        ASSERT_EQ(0, dmResource::GetRefCount(m_Factory, dmHashString64(resource_path[2])));
        ASSERT_EQ(0, dmResource::GetRefCount(m_Factory, dmHashString64(resource_path[3])));
        ASSERT_EQ(0, dmResource::GetRefCount(m_Factory, dmHashString64(resource_path[4])));
    }
    else
    {
        // validate that resources from collection factory is loaded with the parent collection.
        ASSERT_EQ(0, dmResource::GetRefCount(m_Factory, dmHashString64(resource_path[0])));
        ASSERT_EQ(2, dmResource::GetRefCount(m_Factory, dmHashString64(resource_path[1])));
        ASSERT_EQ(1, dmResource::GetRefCount(m_Factory, dmHashString64(resource_path[2])));
        ASSERT_EQ(1, dmResource::GetRefCount(m_Factory, dmHashString64(resource_path[3])));
        ASSERT_EQ(1, dmResource::GetRefCount(m_Factory, dmHashString64(resource_path[4])));

        // --- step 1 ---
        // call update which will create four instances (two collectionfactory.create calls with a collection prototype that containes two references to go)
        // We also call collectionfactory.load to ensure this does nothing except always invoke the loadcomplete callback (by design)
        ASSERT_TRUE(dmGameObject::Update(m_Collection, &m_UpdateContext));
        ASSERT_TRUE(dmGameObject::PostUpdate(m_Collection));
        dmGameObject::PostUpdate(m_Register);

        // verify four instances created + two references from factory collection prototype
        ASSERT_EQ(0, dmResource::GetRefCount(m_Factory, dmHashString64(resource_path[0])));
        ASSERT_EQ(6, dmResource::GetRefCount(m_Factory, dmHashString64(resource_path[1])));
        ASSERT_EQ(1, dmResource::GetRefCount(m_Factory, dmHashString64(resource_path[2])));
        ASSERT_EQ(5, dmResource::GetRefCount(m_Factory, dmHashString64(resource_path[3])));
        ASSERT_EQ(5, dmResource::GetRefCount(m_Factory, dmHashString64(resource_path[4])));

        // --- step 2 ---
        // call collectionfactory.unload which is a no-operation for non-dynamic factories
        ASSERT_TRUE(dmGameObject::Update(m_Collection, &m_UpdateContext));
        ASSERT_TRUE(dmGameObject::PostUpdate(m_Collection));
        dmGameObject::PostUpdate(m_Register);
        ASSERT_EQ(0, dmResource::GetRefCount(m_Factory, dmHashString64(resource_path[0])));
        ASSERT_EQ(6, dmResource::GetRefCount(m_Factory, dmHashString64(resource_path[1])));
        ASSERT_EQ(1, dmResource::GetRefCount(m_Factory, dmHashString64(resource_path[2])));
        ASSERT_EQ(5, dmResource::GetRefCount(m_Factory, dmHashString64(resource_path[3])));
        ASSERT_EQ(5, dmResource::GetRefCount(m_Factory, dmHashString64(resource_path[4])));

        // Delete the root go and update so deferred deletes will be executed.
        dmGameObject::Delete(m_Collection, go, true);
        ASSERT_TRUE(dmGameObject::Update(m_Collection, &m_UpdateContext));
        ASSERT_TRUE(dmGameObject::PostUpdate(m_Collection));
        dmGameObject::PostUpdate(m_Register);
        ASSERT_EQ(0, dmResource::GetRefCount(m_Factory, dmHashString64(resource_path[0])));
        ASSERT_EQ(0, dmResource::GetRefCount(m_Factory, dmHashString64(resource_path[1])));
        ASSERT_EQ(0, dmResource::GetRefCount(m_Factory, dmHashString64(resource_path[2])));
        ASSERT_EQ(0, dmResource::GetRefCount(m_Factory, dmHashString64(resource_path[3])));
        ASSERT_EQ(0, dmResource::GetRefCount(m_Factory, dmHashString64(resource_path[4])));
    }

    dmGameSystem::FinalizeScriptLibs(scriptlibcontext);
}

/* Draw Count */

TEST_P(DrawCountTest, DrawCount)
{
    const DrawCountParams& p = GetParam();
    const char* go_path = p.m_GOPath;
    const uint64_t expected_draw_count = p.m_ExpectedDrawCount;

    ASSERT_TRUE(dmGameObject::Init(m_Collection));

    // Spawn the game object with the script we want to call
    dmGameObject::HInstance go = Spawn(m_Factory, m_Collection, go_path, dmHashString64("/go"), 0, 0, Point3(0, 0, 0), Quat(0, 0, 0, 1), Vector3(1, 1, 1));
    ASSERT_NE((void*)0, go);

    ASSERT_TRUE(dmGameObject::Update(m_Collection, &m_UpdateContext));

    // Make the render list that will be used later.
    dmRender::RenderListBegin(m_RenderContext);
    dmGameObject::Render(m_Collection);

    dmRender::RenderListEnd(m_RenderContext);
    dmRender::DrawRenderList(m_RenderContext, 0x0, 0x0);

    ASSERT_TRUE(dmGameObject::PostUpdate(m_Collection));

    ASSERT_EQ(expected_draw_count, dmGraphics::GetDrawCount());
    dmGraphics::Flip(m_GraphicsContext);

    ASSERT_TRUE(dmGameObject::Final(m_Collection));
}

/* Camera */

const char* valid_camera_resources[] = {"/camera/valid.camerac"};
INSTANTIATE_TEST_CASE_P(Camera, ResourceTest, ::testing::ValuesIn(valid_camera_resources));

ResourceFailParams invalid_camera_resources[] =
{
    {"/camera/valid.camerac", "/camera/missing.camerac"},
};
INSTANTIATE_TEST_CASE_P(Camera, ResourceFailTest, ::testing::ValuesIn(invalid_camera_resources));

const char* valid_camera_gos[] = {"/camera/valid_camera.goc"};
INSTANTIATE_TEST_CASE_P(Camera, ComponentTest, ::testing::ValuesIn(valid_camera_gos));

const char* invalid_camera_gos[] = {"/camera/invalid_camera.goc"};
INSTANTIATE_TEST_CASE_P(Camera, ComponentFailTest, ::testing::ValuesIn(invalid_camera_gos));

/* Collection Proxy */

const char* valid_collection_proxy_resources[] = {"/collection_proxy/valid.collectionproxyc"};
INSTANTIATE_TEST_CASE_P(CollectionProxy, ResourceTest, ::testing::ValuesIn(valid_collection_proxy_resources));

const char* valid_collection_proxy_gos[] = {"/collection_proxy/valid_collection_proxy.goc"};
INSTANTIATE_TEST_CASE_P(CollectionProxy, ComponentTest, ::testing::ValuesIn(valid_collection_proxy_gos));

/* Collision Object */

const char* valid_collision_object_resources[] = {"/collision_object/valid.collisionobjectc",
                                                  "/collision_object/valid_tilegrid.collisionobjectc",
                                                  "/collision_object/embedded_shapes.collisionobjectc" };

INSTANTIATE_TEST_CASE_P(CollisionObject, ResourceTest, ::testing::ValuesIn(valid_collision_object_resources));

ResourceFailParams invalid_collision_object_resources[] =
{
    {"/collision_object/valid.collisionobjectc", "/collision_object/missing.collisionobjectc"},
    {"/collision_object/embedded_shapes.collisionobjectc", "/collision_object/invalid_embedded_shapes.collisionobjectc"},
};
INSTANTIATE_TEST_CASE_P(CollisionObject, ResourceFailTest, ::testing::ValuesIn(invalid_collision_object_resources));

const char* valid_collision_object_gos[] = {"/collision_object/valid_collision_object.goc", "/collision_object/valid_tilegrid.goc"};
INSTANTIATE_TEST_CASE_P(CollisionObject, ComponentTest, ::testing::ValuesIn(valid_collision_object_gos));

const char* invalid_collision_object_gos[] =
{
    "/collision_object/invalid_shape.goc"
};
INSTANTIATE_TEST_CASE_P(CollisionObject, ComponentFailTest, ::testing::ValuesIn(invalid_collision_object_gos));

/* Convex Shape */

const char* valid_cs_resources[] =
{
    "/convex_shape/box.convexshapec",
    /*"/convex_shape/capsule.convexshapec",*/ // Temporarily disabling capsule since we are more interested in 2D atm
    "/convex_shape/hull.convexshapec",
    "/convex_shape/sphere.convexshapec",
};
INSTANTIATE_TEST_CASE_P(ConvexShape, ResourceTest, ::testing::ValuesIn(valid_cs_resources));

ResourceFailParams invalid_cs_resources[] =
{
    {"/convex_shape/box.convexshapec", "/convex_shape/invalid_box.convexshapec"},
    {"/convex_shape/capsule.convexshapec", "/convex_shape/invalid_capsule.convexshapec"},
    {"/convex_shape/hull.convexshapec", "/convex_shape/invalid_hull.convexshapec"},
    {"/convex_shape/sphere.convexshapec", "/convex_shape/invalid_sphere.convexshapec"},
};
INSTANTIATE_TEST_CASE_P(ConvexShape, ResourceFailTest, ::testing::ValuesIn(invalid_cs_resources));

/* Emitter */

const char* valid_emitter_resources[] = {"/emitter/valid.emitterc"};
INSTANTIATE_TEST_CASE_P(Emitter, ResourceTest, ::testing::ValuesIn(valid_emitter_resources));

const char* valid_emitter_gos[] = {"/emitter/valid_emitter.goc"};
INSTANTIATE_TEST_CASE_P(Emitter, ComponentTest, ::testing::ValuesIn(valid_emitter_gos));

/* Font map */

const char* valid_font_resources[] = {"/font/valid_font.fontc"};
INSTANTIATE_TEST_CASE_P(FontMap, ResourceTest, ::testing::ValuesIn(valid_font_resources));

ResourceFailParams invalid_font_resources[] =
{
    {"/font/valid_font.fontc", "/font/missing.fontc"},
    {"/font/valid_font.fontc", "/font/invalid_material.fontc"},
};
INSTANTIATE_TEST_CASE_P(FontMap, ResourceFailTest, ::testing::ValuesIn(invalid_font_resources));

/* Fragment Program */

const char* valid_fp_resources[] = {"/fragment_program/valid.fpc"};
INSTANTIATE_TEST_CASE_P(FragmentProgram, ResourceTest, ::testing::ValuesIn(valid_fp_resources));

ResourceFailParams invalid_fp_resources[] =
{
    {"/fragment_program/valid.fpc", "/fragment_program/missing.fpc"},
};
INSTANTIATE_TEST_CASE_P(FragmentProgram, ResourceFailTest, ::testing::ValuesIn(invalid_fp_resources));

/* Gui Script */

const char* valid_gs_resources[] = {"/gui/valid.gui_scriptc"};
INSTANTIATE_TEST_CASE_P(GuiScript, ResourceTest, ::testing::ValuesIn(valid_gs_resources));

ResourceFailParams invalid_gs_resources[] =
{
    {"/gui/valid.gui_scriptc", "/gui/missing.gui_scriptc"},
    {"/gui/valid.gui_scriptc", "/gui/missing_module.gui_scriptc"},
};
INSTANTIATE_TEST_CASE_P(GuiScript, ResourceFailTest, ::testing::ValuesIn(invalid_gs_resources));

/* Gui */

const char* valid_gui_resources[] = {"/gui/valid.guic"};
INSTANTIATE_TEST_CASE_P(Gui, ResourceTest, ::testing::ValuesIn(valid_gui_resources));

ResourceFailParams invalid_gui_resources[] =
{
    {"/gui/valid.guic", "/gui/missing.guic"},
    {"/gui/valid.guic", "/gui/invalid_font.guic"},
};
INSTANTIATE_TEST_CASE_P(Gui, ResourceFailTest, ::testing::ValuesIn(invalid_gui_resources));

const char* valid_gui_gos[] = {"/gui/valid_gui.goc"};
INSTANTIATE_TEST_CASE_P(Gui, ComponentTest, ::testing::ValuesIn(valid_gui_gos));

const char* invalid_gui_gos[] =
{
    "/gui/invalid_font.goc"
};
INSTANTIATE_TEST_CASE_P(Gui, ComponentFailTest, ::testing::ValuesIn(invalid_gui_gos));

/* Input Binding */

const char* valid_input_resources[] = {"/input/valid.input_bindingc"};
INSTANTIATE_TEST_CASE_P(InputBinding, ResourceTest, ::testing::ValuesIn(valid_input_resources));

ResourceFailParams invalid_input_resources[] =
{
    {"/input/valid.input_bindingc", "/input/missing.input_bindingc"},
};
INSTANTIATE_TEST_CASE_P(InputBinding, ResourceFailTest, ::testing::ValuesIn(invalid_input_resources));

/* Light */

const char* valid_light_resources[] = {"/light/valid.lightc"};
INSTANTIATE_TEST_CASE_P(Light, ResourceTest, ::testing::ValuesIn(valid_light_resources));

ResourceFailParams invalid_light_resources[] =
{
    {"/light/valid.lightc", "/light/missing.lightc"},
};
INSTANTIATE_TEST_CASE_P(Light, ResourceFailTest, ::testing::ValuesIn(invalid_light_resources));

const char* valid_light_gos[] = {"/light/valid_light.goc"};
INSTANTIATE_TEST_CASE_P(Light, ComponentTest, ::testing::ValuesIn(valid_light_gos));

const char* invalid_light_gos[] = {"/light/invalid_light.goc"};
INSTANTIATE_TEST_CASE_P(Light, ComponentFailTest, ::testing::ValuesIn(invalid_light_gos));

/* Material */

const char* valid_material_resources[] = {"/material/valid.materialc"};
INSTANTIATE_TEST_CASE_P(Material, ResourceTest, ::testing::ValuesIn(valid_material_resources));

ResourceFailParams invalid_material_resources[] =
{
    {"/material/valid.materialc", "/material/missing.materialc"},
    {"/material/valid.materialc", "/material/missing_name.materialc"},
};
INSTANTIATE_TEST_CASE_P(Material, ResourceFailTest, ::testing::ValuesIn(invalid_material_resources));

/* Mesh */

const char* valid_mesh_resources[] = {"/mesh/valid.meshsetc", "/mesh/valid.skeletonc", "/mesh/valid.animationsetc"};
INSTANTIATE_TEST_CASE_P(Mesh, ResourceTest, ::testing::ValuesIn(valid_mesh_resources));

ResourceFailParams invalid_mesh_resources[] =
{
    {"/mesh/valid.meshsetc", "/mesh/missing.meshsetc"},
    {"/mesh/valid.skeletonc", "/mesh/missing.skeletonc"},
    {"/mesh/valid.animationsetc", "/mesh/missing.animationsetc"},
};
INSTANTIATE_TEST_CASE_P(Mesh, ResourceFailTest, ::testing::ValuesIn(invalid_mesh_resources));

/* Model */

const char* valid_model_resources[] = {"/model/valid.modelc", "/model/empty_texture.modelc"};
INSTANTIATE_TEST_CASE_P(Model, ResourceTest, ::testing::ValuesIn(valid_model_resources));

ResourceFailParams invalid_model_resources[] =
{
    {"/model/valid.modelc", "/model/missing.modelc"},
    {"/model/valid.modelc", "/model/invalid_material.modelc"},
};
INSTANTIATE_TEST_CASE_P(Model, ResourceFailTest, ::testing::ValuesIn(invalid_model_resources));

const char* valid_model_gos[] = {"/model/valid_model.goc"};
INSTANTIATE_TEST_CASE_P(Model, ComponentTest, ::testing::ValuesIn(valid_model_gos));

const char* invalid_model_gos[] = {"/model/invalid_model.goc", "/model/invalid_material.goc"};
INSTANTIATE_TEST_CASE_P(Model, ComponentFailTest, ::testing::ValuesIn(invalid_model_gos));

/* Animationset */

const char* valid_animationset_resources[] = {"/animationset/valid.animationsetc"};
INSTANTIATE_TEST_CASE_P(AnimationSet, ResourceTest, ::testing::ValuesIn(valid_animationset_resources));

ResourceFailParams invalid_animationset_resources[] =
{
    {"/animationset/valid.animationsetc", "/animationset/missing.animationsetc"},
    {"/animationset/valid.animationsetc", "/animationset/invalid_animationset.animationsetc"},
};
INSTANTIATE_TEST_CASE_P(AnimationSet, ResourceFailTest, ::testing::ValuesIn(invalid_animationset_resources));

/* Particle FX */

const char* valid_particlefx_resources[] = {"/particlefx/valid.particlefxc"};
INSTANTIATE_TEST_CASE_P(ParticleFX, ResourceTest, ::testing::ValuesIn(valid_particlefx_resources));

ResourceFailParams invalid_particlefx_resources[] =
{
    {"/particlefx/valid.particlefxc", "/particlefx/invalid_material.particlefxc"},
};
INSTANTIATE_TEST_CASE_P(ParticleFX, ResourceFailTest, ::testing::ValuesIn(invalid_particlefx_resources));

const char* valid_particlefx_gos[] = {"/particlefx/valid_particlefx.goc"};
INSTANTIATE_TEST_CASE_P(ParticleFX, ComponentTest, ::testing::ValuesIn(valid_particlefx_gos));

const char* invalid_particlefx_gos[] =
{
    "/particlefx/invalid_material.goc",
    "/particlefx/invalid_texture.goc"
};
INSTANTIATE_TEST_CASE_P(ParticleFX, ComponentFailTest, ::testing::ValuesIn(invalid_particlefx_gos));

/* Render */

const char* valid_render_resources[] = {"/render/valid.renderc"};
INSTANTIATE_TEST_CASE_P(Render, ResourceTest, ::testing::ValuesIn(valid_render_resources));

ResourceFailParams invalid_render_resources[] =
{
    {"/render/valid.renderc", "/render/missing.renderc"},
    {"/render/valid.renderc", "/render/invalid_material.renderc"},
};
INSTANTIATE_TEST_CASE_P(Render, ResourceFailTest, ::testing::ValuesIn(invalid_render_resources));

/* Render Script */

const char* valid_rs_resources[] = {"/render_script/valid.render_scriptc"};
INSTANTIATE_TEST_CASE_P(RenderScript, ResourceTest, ::testing::ValuesIn(valid_rs_resources));

ResourceFailParams invalid_rs_resources[] =
{
    {"/render_script/valid.render_scriptc", "/render_script/missing.render_scriptc"},
};
INSTANTIATE_TEST_CASE_P(RenderScript, ResourceFailTest, ::testing::ValuesIn(invalid_rs_resources));

/* Display Profiles */

const char* valid_dp_resources[] = {"/display_profiles/valid.display_profilesc"};
INSTANTIATE_TEST_CASE_P(DisplayProfiles, ResourceTest, ::testing::ValuesIn(valid_dp_resources));

ResourceFailParams invalid_dp_resources[] =
{
    {"/display_profiles/valid.display_profilesc", "/display_profiles/missing.display_profilesc"},
};
INSTANTIATE_TEST_CASE_P(DisplayProfiles, ResourceFailTest, ::testing::ValuesIn(invalid_dp_resources));

/* Script */

const char* valid_script_resources[] = {"/script/valid.scriptc"};
INSTANTIATE_TEST_CASE_P(Script, ResourceTest, ::testing::ValuesIn(valid_script_resources));

ResourceFailParams invalid_script_resources[] =
{
    {"/script/valid.scriptc", "/script/missing.scriptc"},
};
INSTANTIATE_TEST_CASE_P(Script, ResourceFailTest, ::testing::ValuesIn(invalid_script_resources));

const char* valid_script_gos[] = {"/script/valid_script.goc"};
INSTANTIATE_TEST_CASE_P(Script, ComponentTest, ::testing::ValuesIn(valid_script_gos));

const char* invalid_script_gos[] = {"/script/missing_script.goc", "/script/invalid_script.goc"};
INSTANTIATE_TEST_CASE_P(Script, ComponentFailTest, ::testing::ValuesIn(invalid_script_gos));

/* Sound */

const char* valid_sound_resources[] = {"/sound/valid.soundc"};
INSTANTIATE_TEST_CASE_P(Sound, ResourceTest, ::testing::ValuesIn(valid_sound_resources));

ResourceFailParams invalid_sound_resources[] =
{
    {"/sound/valid.soundc", "/sound/missing.soundc"},
};
INSTANTIATE_TEST_CASE_P(Sound, ResourceFailTest, ::testing::ValuesIn(invalid_sound_resources));

const char* valid_sound_gos[] = {"/sound/valid_sound.goc"};
INSTANTIATE_TEST_CASE_P(Sound, ComponentTest, ::testing::ValuesIn(valid_sound_gos));

const char* invalid_sound_gos[] = {"/sound/invalid_sound.goc", "/sound/invalid_sound.goc"};
INSTANTIATE_TEST_CASE_P(Sound, ComponentFailTest, ::testing::ValuesIn(invalid_sound_gos));

/* Factory */

const char* valid_sp_resources[] = {"/factory/valid.factoryc"};
INSTANTIATE_TEST_CASE_P(Factory, ResourceTest, ::testing::ValuesIn(valid_sp_resources));

ResourceFailParams invalid_sp_resources[] =
{
    {"/factory/valid.factoryc", "/factory/missing.factoryc"},
};
INSTANTIATE_TEST_CASE_P(Factory, ResourceFailTest, ::testing::ValuesIn(invalid_sp_resources));

const char* valid_sp_gos[] = {"/factory/valid_factory.goc"};
INSTANTIATE_TEST_CASE_P(Factory, ComponentTest, ::testing::ValuesIn(valid_sp_gos));

const char* invalid_sp_gos[] = {"/factory/invalid_factory.goc"};
INSTANTIATE_TEST_CASE_P(Factory, ComponentFailTest, ::testing::ValuesIn(invalid_sp_gos));


/* Collection Factory */

const char* valid_cf_resources[] = {"/collection_factory/valid.collectionfactoryc"};
INSTANTIATE_TEST_CASE_P(CollectionFactory, ResourceTest, ::testing::ValuesIn(valid_cf_resources));

ResourceFailParams invalid_cf_resources[] =
{
    {"/collection_factory/valid.collectionfactoryc", "/collection_factory/missing.collectionfactoryc"},
};
INSTANTIATE_TEST_CASE_P(CollectionFactory, ResourceFailTest, ::testing::ValuesIn(invalid_cf_resources));

const char* valid_cf_gos[] = {"/collection_factory/valid_collectionfactory.goc"};
INSTANTIATE_TEST_CASE_P(CollectionFactory, ComponentTest, ::testing::ValuesIn(valid_cf_gos));

const char* invalid_cf_gos[] = {"/collection_factory/invalid_collectionfactory.goc"};
INSTANTIATE_TEST_CASE_P(CollectionFactory, ComponentFailTest, ::testing::ValuesIn(invalid_cf_gos));


/* Sprite */

const char* valid_sprite_resources[] = {"/sprite/valid.spritec"};
INSTANTIATE_TEST_CASE_P(Sprite, ResourceTest, ::testing::ValuesIn(valid_sprite_resources));

ResourceFailParams invalid_sprite_resources[] =
{
    {"/sprite/valid.spritec", "/sprite/invalid_animation.spritec"},
};
INSTANTIATE_TEST_CASE_P(Sprite, ResourceFailTest, ::testing::ValuesIn(invalid_sprite_resources));

const char* valid_sprite_gos[] = {"/sprite/valid_sprite.goc"};
INSTANTIATE_TEST_CASE_P(Sprite, ComponentTest, ::testing::ValuesIn(valid_sprite_gos));

const char* invalid_sprite_gos[] = {"/sprite/invalid_sprite.goc"};
INSTANTIATE_TEST_CASE_P(Sprite, ComponentFailTest, ::testing::ValuesIn(invalid_sprite_gos));

/* TileSet */
const char* valid_tileset_resources[] = {"/tile/valid.texturesetc"};
INSTANTIATE_TEST_CASE_P(TileSet, ResourceTest, ::testing::ValuesIn(valid_tileset_resources));

/* TileGrid */
const char* valid_tilegrid_resources[] = {"/tile/valid.tilegridc"};
INSTANTIATE_TEST_CASE_P(TileGrid, ResourceTest, ::testing::ValuesIn(valid_tilegrid_resources));

const char* valid_tileset_gos[] = {"/tile/valid_tilegrid.goc", "/tile/valid_tilegrid_collisionobject.goc"};
INSTANTIATE_TEST_CASE_P(TileSet, ComponentTest, ::testing::ValuesIn(valid_tileset_gos));

/* Texture */

const char* valid_texture_resources[] = {"/texture/valid_png.texturec", "/texture/blank_4096_png.texturec"};
INSTANTIATE_TEST_CASE_P(Texture, ResourceTest, ::testing::ValuesIn(valid_texture_resources));

ResourceFailParams invalid_texture_resources[] =
{
    {"/texture/valid_png.texturec", "/texture/missing.texturec"},
};
INSTANTIATE_TEST_CASE_P(Texture, ResourceFailTest, ::testing::ValuesIn(invalid_texture_resources));

/* Vertex Program */

const char* valid_vp_resources[] = {"/vertex_program/valid.vpc"};
INSTANTIATE_TEST_CASE_P(VertexProgram, ResourceTest, ::testing::ValuesIn(valid_vp_resources));

ResourceFailParams invalid_vp_resources[] =
{
    {"/vertex_program/valid.vpc", "/vertex_program/missing.vpc"},
};
INSTANTIATE_TEST_CASE_P(VertexProgram, ResourceFailTest, ::testing::ValuesIn(invalid_vp_resources));

/* Spine Scene */

const char* valid_spine_scene_resources[] = {"/spine/valid.rigscenec"};
INSTANTIATE_TEST_CASE_P(SpineScene, ResourceTest, ::testing::ValuesIn(valid_spine_scene_resources));

/* Spine Model */

const char* valid_spine_model_resources[] = {"/spine/valid.spinemodelc"};
INSTANTIATE_TEST_CASE_P(SpineModel, ResourceTest, ::testing::ValuesIn(valid_spine_model_resources));

const char* valid_spine_gos[] = {"/spine/valid_spine.goc"};
INSTANTIATE_TEST_CASE_P(SpineModel, ComponentTest, ::testing::ValuesIn(valid_spine_gos));

/* Label */

const char* valid_label_resources[] = {"/label/valid.labelc"};
INSTANTIATE_TEST_CASE_P(Label, ResourceTest, ::testing::ValuesIn(valid_label_resources));

const char* valid_label_gos[] = {"/label/valid_label.goc"};
INSTANTIATE_TEST_CASE_P(Label, ComponentTest, ::testing::ValuesIn(valid_label_gos));

const char* invalid_label_gos[] = {"/label/invalid_label.goc"};
INSTANTIATE_TEST_CASE_P(Label, ComponentFailTest, ::testing::ValuesIn(invalid_label_gos));

/* Get and set texture(x) property on supported components */
ResourcePropParams texture_prop_params[] =
{
    {"/resource/sprite.goc", dmHashString64("sprite_1_1"), dmHashString64("sprite_1_2"), dmHashString64("sprite_2")},
    {"/resource/model.goc", dmHashString64("model_1_1"), dmHashString64("model_1_2"), dmHashString64("model_2")},
    {"/resource/spine.goc", dmHashString64("spine_1_1"), dmHashString64("spine_1_2"), dmHashString64("spine_2")},
    {"/resource/tilemap.goc", dmHashString64("tilemap_1_1"), dmHashString64("tilemap_1_2"), dmHashString64("tilemap_2")},
};
INSTANTIATE_TEST_CASE_P(TextureProperty, TexturePropTest, ::testing::ValuesIn(texture_prop_params));

/* Get and set textureset property on supported components */
ResourcePropParams textureset_prop_params[] =
{
    {"/resource/sprite.goc", dmHashString64("sprite_1_1"), dmHashString64("sprite_1_2"), dmHashString64("sprite_2")},
};
INSTANTIATE_TEST_CASE_P(TextureSetProperty, TextureSetPropTest, ::testing::ValuesIn(textureset_prop_params));

/* Get and set material property on supported components */
ResourcePropParams material_prop_params[] =
{
    {"/resource/sprite.goc", dmHashString64("sprite_1_1"), dmHashString64("sprite_1_2"), dmHashString64("sprite_2")},
    {"/resource/model.goc", dmHashString64("model_1_1"), dmHashString64("model_1_2"), dmHashString64("model_2")},
    {"/resource/spine.goc", dmHashString64("spine_1_1"), dmHashString64("spine_1_2"), dmHashString64("spine_2")},
    {"/resource/tilemap.goc", dmHashString64("tilemap_1_1"), dmHashString64("tilemap_1_2"), dmHashString64("tilemap_2")},
    {"/resource/label.goc", dmHashString64("label_1_1"), dmHashString64("label_1_2"), dmHashString64("label_2")},
};
INSTANTIATE_TEST_CASE_P(MaterialProperty, MaterialPropTest, ::testing::ValuesIn(material_prop_params));

/* Test get and set resource properties on supported components */
const char* getset_resource_prop_params[] =
{
    "/resource/res_getset_prop.goc"
};
INSTANTIATE_TEST_CASE_P(GetSetResourceProperty, GetSetResourcePropTest, ::testing::ValuesIn(getset_resource_prop_params));

/* Validate default and dynamic gameobject factories */

FactoryTestParams factory_testparams [] =
{
    {"/factory/dynamic_factory_test.goc", true, true},
    {"/factory/dynamic_factory_test.goc", true, false},
    {"/factory/factory_test.goc", false, true},
    {"/factory/factory_test.goc", false, false},
};
INSTANTIATE_TEST_CASE_P(Factory, FactoryTest, ::testing::ValuesIn(factory_testparams));

/* Validate default and dynamic collection factories */

CollectionFactoryTestParams collection_factory_testparams [] =
{
    {"/collection_factory/dynamic_collectionfactory_test.goc", true, true},
    {"/collection_factory/dynamic_collectionfactory_test.goc", true, false},
    {"/collection_factory/collectionfactory_test.goc", false, true},
    {"/collection_factory/collectionfactory_test.goc", false, false},
};
INSTANTIATE_TEST_CASE_P(CollectionFactory, CollectionFactoryTest, ::testing::ValuesIn(collection_factory_testparams));

/* Validate draw count for different GOs */

DrawCountParams draw_count_params[] =
{
    {"/gui/draw_count_test.goc", 2},
    {"/gui/draw_count_test2.goc", 1},
};
INSTANTIATE_TEST_CASE_P(DrawCount, DrawCountTest, ::testing::ValuesIn(draw_count_params));

int main(int argc, char **argv)
{
    testing::InitGoogleTest(&argc, argv);

    int ret = RUN_ALL_TESTS();
    return ret;
}<|MERGE_RESOLUTION|>--- conflicted
+++ resolved
@@ -497,9 +497,6 @@
 
 TEST_P(FactoryTest, Test)
 {
-<<<<<<< HEAD
-    char resource_path[4][DMPATH_MAX_PATH];
-=======
     const char* resource_path[] = {
             "/factory/factory_resource.goc",
             "/sprite/valid.spritec",
@@ -508,7 +505,6 @@
     };
     dmHashEnableReverseHash(true);
 
->>>>>>> bf06d44e
     dmGameSystem::ScriptLibContext scriptlibcontext;
     scriptlibcontext.m_Factory = m_Factory;
     scriptlibcontext.m_Register = m_Register;
@@ -546,15 +542,6 @@
         dmResource::DeletePreloader(go_pr);
     }
 
-<<<<<<< HEAD
-    // create resource paths for resource to test for references
-    DM_SNPRINTF(resource_path[0], DMPATH_MAX_PATH, "%s/%s", ROOT, "factory/factory_resource.goc");     // instance referenced in factory protoype
-    DM_SNPRINTF(resource_path[1], DMPATH_MAX_PATH, "%s/%s", ROOT, "sprite/valid.spritec");             // single instance (subresource of go)
-    DM_SNPRINTF(resource_path[2], DMPATH_MAX_PATH, "%s/%s", ROOT, "tile/valid.texturesetc");           // subresource referenced by sprite instances
-    DM_SNPRINTF(resource_path[3], DMPATH_MAX_PATH, "%s/%s", ROOT, "sprite/sprite.materialc");          // subresource referenced by sprite instances
-
-=======
->>>>>>> bf06d44e
     if(param.m_IsDynamic)
     {
         // validate that resources from dynamic factory is not loaded at this point. They will start loading from the script when updated below
@@ -686,9 +673,6 @@
 
 TEST_P(CollectionFactoryTest, Test)
 {
-<<<<<<< HEAD
-    char resource_path[5][DMPATH_MAX_PATH];
-=======
     const char* resource_path[] = {
             "/collection_factory/collectionfactory_test.collectionc", // prototype resource (loaded in collection factory resource)
             "/collection_factory/collectionfactory_resource.goc", // two instances referenced in factory collection protoype
@@ -698,7 +682,6 @@
     };
     dmHashEnableReverseHash(true);
 
->>>>>>> bf06d44e
     dmGameSystem::ScriptLibContext scriptlibcontext;
     scriptlibcontext.m_Factory = m_Factory;
     scriptlibcontext.m_Register = m_Register;
@@ -736,16 +719,6 @@
         dmResource::DeletePreloader(go_pr);
     }
 
-<<<<<<< HEAD
-    // create resource paths for resource to test for references
-    DM_SNPRINTF(resource_path[0], DMPATH_MAX_PATH, "%s/%s", ROOT, "collection_factory/collectionfactory_test.collectionc"); // prototype resource (loaded in collection factory resource)
-    DM_SNPRINTF(resource_path[1], DMPATH_MAX_PATH, "%s/%s", ROOT, "collection_factory/collectionfactory_resource.goc");     // two instances referenced in factory collection protoype
-    DM_SNPRINTF(resource_path[2], DMPATH_MAX_PATH, "%s/%s", ROOT, "sprite/valid.spritec");                                  // single instance (subresource of go's)
-    DM_SNPRINTF(resource_path[3], DMPATH_MAX_PATH, "%s/%s", ROOT, "tile/valid.texturesetc");                                // subresource referenced by sprite instances
-    DM_SNPRINTF(resource_path[4], DMPATH_MAX_PATH, "%s/%s", ROOT, "sprite/sprite.materialc");                               // subresource referenced by sprite instances
-
-=======
->>>>>>> bf06d44e
     if(param.m_IsDynamic)
     {
         // validate that resources from dynamic collection factory is not loaded at this point. They will start loading from the script when updated below
