--- conflicted
+++ resolved
@@ -133,7 +133,6 @@
  * ```
  */
 
-<<<<<<< HEAD
 /*# [type:hash] label material
  *
  * The material hash id of the label. Used for getting/setting label material
@@ -154,13 +153,6 @@
  */
 
 
-static void FreeLabelString(dmMessage::Message* message)
-{
-    dmGameSystemDDF::SetText* textmsg = (dmGameSystemDDF::SetText*) message->m_Data;
-    free( (void*)textmsg->m_Text );
-}
-=======
->>>>>>> 850f38bc
 
 /*# set the text for a label
  *
