(ns editor.app-view
  (:require [clojure.java.io :as io]
            [clojure.string :as string]
            [dynamo.graph :as g]
            [editor.bundle :as bundle]
            [editor.bundle-dialog :as bundle-dialog]
            [editor.changes-view :as changes-view]
            [editor.console :as console]
            [editor.debug-view :as debug-view]
            [editor.dialogs :as dialogs]
            [editor.engine :as engine]
            [editor.fs :as fs]
            [editor.handler :as handler]
            [editor.jfx :as jfx]
            [editor.library :as library]
            [editor.login :as login]
            [editor.defold-project :as project]
            [editor.github :as github]
            [editor.engine.build-errors :as engine-build-errors]
            [editor.error-reporting :as error-reporting]
            [editor.pipeline :as pipeline]
            [editor.pipeline.bob :as bob]
            [editor.prefs :as prefs]
            [editor.prefs-dialog :as prefs-dialog]
            [editor.progress :as progress]
            [editor.ui :as ui]
            [editor.workspace :as workspace]
            [editor.resource :as resource]
            [editor.resource-node :as resource-node]
            [editor.graph-util :as gu]
            [editor.util :as util]
            [editor.keymap :as keymap]
            [editor.search-results-view :as search-results-view]
            [editor.targets :as targets]
            [editor.build-errors-view :as build-errors-view]
            [editor.hot-reload :as hot-reload]
            [editor.url :as url]
            [editor.view :as view]
            [editor.system :as system]
            [service.log :as log]
            [internal.util :refer [first-where]]
            [util.profiler :as profiler]
            [util.http-server :as http-server]
            [editor.scene-cache :as scene-cache])
  (:import [com.defold.control TabPaneBehavior]
           [com.defold.editor Editor EditorApplication]
           [com.defold.editor Start]
           [java.net URI Socket]
           [java.util Collection]
           [javafx.application Platform]
           [javafx.beans.value ChangeListener]
           [javafx.collections FXCollections ObservableList ListChangeListener]
           [javafx.embed.swing SwingFXUtils]
           [javafx.event ActionEvent Event EventHandler]
           [javafx.fxml FXMLLoader]
           [javafx.geometry Insets Pos]
           [javafx.scene Scene Node Parent]
           [javafx.scene.control Label MenuBar SplitPane Tab TabPane TabPane$TabClosingPolicy ProgressBar Tooltip]
           [javafx.scene.image Image ImageView WritableImage PixelWriter]
           [javafx.scene.input Clipboard ClipboardContent KeyEvent]
           [javafx.scene.layout AnchorPane GridPane StackPane HBox Priority]
           [javafx.scene.paint Color]
           [javafx.stage Screen Stage FileChooser WindowEvent]
           [javafx.util Callback]
           [java.io InputStream File IOException BufferedReader]
           [java.util.prefs Preferences]
           [com.jogamp.opengl GL GL2 GLContext GLProfile GLDrawableFactory GLCapabilities]))

(set! *warn-on-reflection* true)

(defn- fire-tab-closed-event! [^Tab tab]
  ;; TODO: Workaround as there's currently no API to close tabs programatically with identical semantics to close manually
  ;; See http://stackoverflow.com/questions/17047000/javafx-closing-a-tab-in-tabpane-dynamically
  (Event/fireEvent tab (Event. Tab/CLOSED_EVENT)))

<<<<<<< HEAD
(g/defnk produce-refresh-tab-panes [^SplitPane editor-tabs-split open-views open-dirty-views]
  ;; Remove tabs that are no longer valid.
  (doseq [^TabPane tab-pane (.getItems editor-tabs-split)
          ^Tab tab (.getTabs tab-pane)
          :let [view (ui/user-data tab ::view)]]
    (when-not (contains? open-views view)
      (remove-tab tab-pane tab)))

  ;; Refresh "unsaved changes" indicators.
  (doseq [^TabPane tab-pane (.getItems editor-tabs-split)
          ^Tab tab (.getTabs tab-pane)
          :let [view (ui/user-data tab ::view)
                dirty? (contains? open-dirty-views view)
                {:keys [resource]} (get open-views view)
                resource-name (resource/resource-name resource)
                title (if dirty? (str resource-name "*") resource-name)]]
    (ui/text! tab title)))
=======
(defn- remove-tab! [^TabPane tab-pane ^Tab tab]
  (fire-tab-closed-event! tab)
  (.remove (.getTabs tab-pane) tab))

(defn remove-invalid-tabs! [^TabPane tab-pane open-views]
  (let [invalid-tab? (fn [tab] (nil? (get open-views (ui/user-data tab ::view))))
        closed-tabs (filterv invalid-tab? (.getTabs tab-pane))]
    ;; We must remove all invalid tabs in one go to ensure the selected
    ;; tab change event does not trigger onto an invalid tab.
    (when (seq closed-tabs)
      (doseq [tab closed-tabs]
        (fire-tab-closed-event! tab))
      (.removeAll (.getTabs tab-pane) ^Collection closed-tabs))))
>>>>>>> 8ddcc76d

(g/defnode AppView
  (property stage Stage)
  (property editor-tabs-split SplitPane)
  (property active-tab-pane TabPane)
  (property tool-tab-pane TabPane)
  (property auto-pulls g/Any)
  (property active-tool g/Keyword)

  (input open-views g/Any :array)
  (input open-dirty-views g/Any :array)
  (input scene-view-refresh-fns g/Any :array)
  (input outline g/Any)
  (input project-id g/NodeID)
  (input selected-node-ids-by-resource-node g/Any)
  (input selected-node-properties-by-resource-node g/Any)
  (input sub-selections-by-resource-node g/Any)
  (input debugger-execution-locations g/Any)

  (output open-views g/Any :cached (g/fnk [open-views] (into {} open-views)))
  (output open-dirty-views g/Any :cached (g/fnk [open-dirty-views] (into #{} (keep #(when (second %) (first %))) open-dirty-views)))
  (output active-tab Tab (g/fnk [^TabPane active-tab-pane] (some-> active-tab-pane ui/selected-tab)))
  (output active-outline g/Any (gu/passthrough outline))
  (output active-view g/NodeID (g/fnk [^Tab active-tab]
                                   (when active-tab
                                     (ui/user-data active-tab ::view))))
  (output active-view-info g/Any (g/fnk [^Tab active-tab]
                                        (when active-tab
                                          {:view-id (ui/user-data active-tab ::view)
                                           :view-type (ui/user-data active-tab ::view-type)})))
  (output active-resource-node g/NodeID :cached (g/fnk [active-view open-views] (:resource-node (get open-views active-view))))
  (output active-resource resource/Resource :cached (g/fnk [active-view open-views] (:resource (get open-views active-view))))
  (output open-resource-nodes g/Any :cached (g/fnk [open-views] (->> open-views vals (map :resource-node))))
  (output selected-node-ids g/Any (g/fnk [selected-node-ids-by-resource-node active-resource-node]
                                    (get selected-node-ids-by-resource-node active-resource-node)))
  (output selected-node-properties g/Any (g/fnk [selected-node-properties-by-resource-node active-resource-node]
                                           (get selected-node-properties-by-resource-node active-resource-node)))
  (output sub-selection g/Any (g/fnk [sub-selections-by-resource-node active-resource-node]
                                (get sub-selections-by-resource-node active-resource-node)))
<<<<<<< HEAD
  (output refresh-tab-panes g/Any :cached produce-refresh-tab-panes)
=======
  (output refresh-tab-pane g/Any :cached (g/fnk [^TabPane tab-pane open-views open-dirty-views]
                                           (remove-invalid-tabs! tab-pane open-views)
                                           (doseq [^Tab tab (.getTabs tab-pane)
                                                   :let [view (ui/user-data tab ::view)
                                                         resource-name (resource/resource-name (:resource (get open-views view)))
                                                         title (if (contains? open-dirty-views view)
                                                                 (str "*" resource-name)
                                                                 resource-name)]]
                                             (ui/text! tab title))))
>>>>>>> 8ddcc76d
  (output keymap g/Any :cached (g/fnk []
                                 (keymap/make-keymap keymap/default-key-bindings {:valid-command? (set (handler/available-commands))})))
  (output debugger-execution-locations g/Any (gu/passthrough debugger-execution-locations)))

(defn- selection->openable-resources [selection]
  (when-let [resources (handler/adapt-every selection resource/Resource)]
    (filterv resource/openable-resource? resources)))

(defn- selection->single-openable-resource [selection]
  (when-let [r (handler/adapt-single selection resource/Resource)]
    (when (resource/openable-resource? r)
      r)))

(defn- selection->single-resource [selection]
  (handler/adapt-single selection resource/Resource))

(defn- context-resource-file [app-view selection]
  (or (selection->single-openable-resource selection)
      (g/node-value app-view :active-resource)))

(defn- context-resource [app-view selection]
  (or (selection->single-resource selection)
      (g/node-value app-view :active-resource)))

(defn- disconnect-sources [target-node target-label]
  (for [[source-node source-label] (g/sources-of target-node target-label)]
    (g/disconnect source-node source-label target-node target-label)))

(defn- replace-connection [source-node source-label target-node target-label]
  (concat
    (disconnect-sources target-node target-label)
    (if (and source-node (contains? (-> source-node g/node-type* g/output-labels) source-label))
      (g/connect source-node source-label target-node target-label)
      [])))

(defn- on-selected-tab-changed! [app-view resource-node]
  (g/transact
    (replace-connection resource-node :node-outline app-view :outline))
  (g/invalidate-outputs! [[app-view :active-tab]]))

(handler/defhandler :move-tool :workbench
  (enabled? [app-view] true)
  (run [app-view] (g/transact (g/set-property app-view :active-tool :move)))
  (state [app-view] (= (g/node-value app-view :active-tool) :move)))

(handler/defhandler :scale-tool :workbench
  (enabled? [app-view] true)
  (run [app-view] (g/transact (g/set-property app-view :active-tool :scale)))
  (state [app-view]  (= (g/node-value app-view :active-tool) :scale)))

(handler/defhandler :rotate-tool :workbench
  (enabled? [app-view] true)
  (run [app-view] (g/transact (g/set-property app-view :active-tool :rotate)))
  (state [app-view]  (= (g/node-value app-view :active-tool) :rotate)))

(ui/extend-menu :toolbar nil
                [{:id :select
                  :icon "icons/45/Icons_T_01_Select.png"
                  :command :select-tool}
                 {:id :move
                  :icon "icons/45/Icons_T_02_Move.png"
                  :command :move-tool}
                 {:id :rotate
                  :icon "icons/45/Icons_T_03_Rotate.png"
                  :command :rotate-tool}
                 {:id :scale
                  :icon "icons/45/Icons_T_04_Scale.png"
                  :command :scale-tool}])

(def ^:const prefs-window-dimensions "window-dimensions")
(def ^:const prefs-split-positions "split-positions")

(handler/defhandler :quit :global
  (enabled? [] true)
  (run []
    (let [^Stage main-stage (ui/main-stage)]
      (.fireEvent main-stage (WindowEvent. main-stage WindowEvent/WINDOW_CLOSE_REQUEST)))))

(defn store-window-dimensions [^Stage stage prefs]
  (let [dims    {:x           (.getX stage)
                 :y           (.getY stage)
                 :width       (.getWidth stage)
                 :height      (.getHeight stage)
                 :maximized   (.isMaximized stage)
                 :full-screen (.isFullScreen stage)}]
    (prefs/set-prefs prefs prefs-window-dimensions dims)))

(defn restore-window-dimensions [^Stage stage prefs]
  (when-let [dims (prefs/get-prefs prefs prefs-window-dimensions nil)]
    (let [{:keys [x y width height maximized full-screen]} dims]
      (when (and (number? x) (number? y) (number? width) (number? height))
        (when-let [screens (seq (Screen/getScreensForRectangle x y width height))]
          (doto stage
            (.setX x)
            (.setY y))
          ;; Maximized and setWidth/setHeight in combination triggers a bug on macOS where the window becomes invisible
          (when (and (not maximized) (not full-screen))
            (doto stage
              (.setWidth width)
              (.setHeight height)))))
      (when maximized
        (.setMaximized stage true))
      (when full-screen
        (.setFullScreen stage true)))))

(def ^:private legacy-split-ids ["main-split"
                                 "center-split"
                                 "right-split"
                                 "assets-split"])

(def ^:private split-ids ["main-split"
                          "workbench-split"
                          "center-split"
                          "right-split"
                          "assets-split"])

(defn store-split-positions! [^Stage stage prefs]
  (let [^Node root (.getRoot (.getScene stage))
        controls (ui/collect-controls root split-ids)
        div-pos (into {} (map (fn [[id ^SplitPane sp]] [id (.getDividerPositions sp)]) controls))]
    (prefs/set-prefs prefs prefs-split-positions div-pos)))

(defn restore-split-positions! [^Stage stage prefs]
  (when-let [div-pos (prefs/get-prefs prefs prefs-split-positions nil)]
    (let [^Node root (.getRoot (.getScene stage))
          controls (ui/collect-controls root split-ids)
          div-pos (if (vector? div-pos)
                    (zipmap (map keyword legacy-split-ids) div-pos)
                    div-pos)]
      (doseq [[k pos] div-pos
              :let [^SplitPane sp (get controls k)]
              :when sp]
        (.setDividerPositions sp (into-array Double/TYPE pos))
        (.layout sp)))))

(handler/defhandler :open-project :global
  (run [] (when-let [file-name (some-> (ui/choose-file {:title "Open Project"
                                                        :filters [{:description "Project Files"
                                                                   :exts ["*.project"]}]})
                                       (.getAbsolutePath))]
            (EditorApplication/openEditor (into-array String [file-name])))))

(handler/defhandler :logout :global
  (enabled? [prefs] (login/has-token? prefs))
  (run [prefs] (login/logout prefs)))

(handler/defhandler :preferences :global
  (run [workspace prefs]
    (prefs-dialog/open-prefs prefs)
    (workspace/update-build-settings! workspace prefs)))

(defn- collect-resources [{:keys [children] :as resource}]
  (if (empty? children)
    #{resource}
    (set (concat [resource] (mapcat collect-resources children)))))

(defn- get-active-tabs [app-view]
  (let [tab-pane ^TabPane (g/node-value app-view :active-tab-pane)]
    (.getTabs tab-pane)))

(defn- make-render-build-error
  [build-errors-view]
  (fn [errors] (build-errors-view/update-build-errors build-errors-view errors)))

(defn- make-clear-build-errors
  [build-errors-view]
  (fn [] (build-errors-view/clear-build-errors build-errors-view)))

(def ^:private remote-log-pump-thread (atom nil))
(def ^:private console-stream (atom nil))

(defn- reset-remote-log-pump-thread! [^Thread new]
  (when-let [old ^Thread @remote-log-pump-thread]
    (.interrupt old))
  (reset! remote-log-pump-thread new))

(defn- start-log-pump! [log-stream sink-fn]
  (doto (Thread. (fn []
                   (try
                     (let [this (Thread/currentThread)]
                       (with-open [buffered-reader ^BufferedReader (io/reader log-stream :encoding "UTF-8")]
                         (loop []
                           (when-not (.isInterrupted this)
                             (when-let [line (.readLine buffered-reader)] ; line of text or nil if eof reached
                               (sink-fn line)
                               (recur))))))
                     (catch IOException e
                       ;; Losing the log connection is ok and even expected
                       nil)
                     (catch InterruptedException _
                       ;; Losing the log connection is ok and even expected
                       nil))))
    (.start)))

(defn- local-url [target web-server]
  (format "http://%s:%s%s" (:local-address target) (http-server/port web-server) hot-reload/url-prefix))


(def ^:private app-task-progress
  {:main (ref progress/done)
   :build (ref progress/done)
   :resource-sync (ref progress/done)
   :save-all (ref progress/done)
   :fetch-libraries (ref progress/done)})

(def ^:private app-task-ui-priority
  [:save-all :resource-sync :fetch-libraries :build :main])

(def ^:private render-task-progress-ui-inflight (ref false))

(defonce ^:private progress-controls [(Label.)
                                      (doto (ProgressBar.)
                                        (ui/add-style! "really-small-progress-bar"))])

(defonce progress-hbox (doto (HBox.)
                         (ui/visible! false)
                         (ui/children! progress-controls)
                         (ui/add-style! "progress-hbox")))

(defn- task-progress-controls [key]
  (case key
    :build (reverse progress-controls)
    [nil nil]))

(defn- render-task-progress-ui! []
  (let [task-progress-snapshot (ref nil)]
    (dosync
      (ref-set render-task-progress-ui-inflight false)
      (ref-set task-progress-snapshot
               (into {} (map (juxt first (comp deref second))) app-task-progress)))
    (let [[key progress] (first (filter (comp (complement progress/done?) second)
                                        (map (juxt identity @task-progress-snapshot)
                                             app-task-ui-priority)))]
      (when key
        (let [[bar percentage-label] (task-progress-controls key)]
          (when bar (ui/render-progress-bar! progress bar))
          (when percentage-label (ui/render-progress-percentage! progress percentage-label))))
      ;; app-view uses first visible of progress-hbox and update-status-label to determine
      ;; what to show in bottom right corner status pane
      (let [show-progress-hbox? (boolean (and (not= key :main)
                                              progress
                                              (not (progress/done? progress))))]
        (ui/visible! progress-hbox show-progress-hbox?))

      (ui/render-progress-message!
        (if key progress (@task-progress-snapshot :main))
        (.lookup (.. (ui/main-stage) (getScene) (getRoot)) "#status-label")))))

(defn- render-task-progress! [key progress]
  (let [schedule-render-task-progress-ui (ref false)]
    (dosync
      (ref-set (get app-task-progress key) progress)
      (ref-set schedule-render-task-progress-ui (not @render-task-progress-ui-inflight))
      (ref-set render-task-progress-ui-inflight true))
    (when @schedule-render-task-progress-ui
      (ui/run-later (render-task-progress-ui!)))))

(defn make-render-task-progress [key]
  (assert (contains? app-task-progress key))
  (fn [progress] (render-task-progress! key progress)))

(defn render-main-task-progress! [progress]
  (render-task-progress! :main progress))

(defn- report-build-launch-progress! [message]
  (render-main-task-progress! (progress/make message)))

(defn- launch-engine! [project prefs debug?]
  (try
    (report-build-launch-progress! "Launching engine...")
    (let [launched-target (->> (engine/launch! project prefs debug?)
                               (targets/add-launched-target!)
                               (targets/select-target! prefs))]
      (report-build-launch-progress! (format "Launched %s" (targets/target-message-label launched-target)))
      launched-target)
    (catch Exception e
      (targets/kill-launched-targets!)
      (report-build-launch-progress! "Launch failed")
      (throw e))))

(defn- reset-console-stream! [stream]
  (reset! console-stream stream)
  (console/clear-console!))

(defn- make-remote-log-sink [log-stream]
  (fn [line]
    (when (= @console-stream log-stream)
      (console/append-console-line! line))))

(defn- make-launched-log-sink [launched-target]
  (let [initial-output (atom "")]
    (fn [line]
      (when (< (count @initial-output) 5000)
        (swap! initial-output str line "\n")
        (when-let [target-info (engine/parse-launched-target-info @initial-output)]
          (targets/update-launched-target! launched-target target-info)))
      (when (= @console-stream (:log-stream launched-target))
        (console/append-console-line! line)))))

(defn- reboot-engine! [target web-server debug?]
  (try
    (report-build-launch-progress! (format "Rebooting %s..." (targets/target-message-label target)))
    (engine/reboot! target (local-url target web-server) debug?)
    (report-build-launch-progress! (format "Rebooted %s" (targets/target-message-label target)))
    target
    (catch Exception e
      (report-build-launch-progress! "Reboot failed")
      (throw e))))

(def ^:private build-in-progress? (atom false))

(defn- launch-built-project! [project prefs web-server debug? render-error!]
  (let [selected-target (targets/selected-target prefs)]
    (try
      (cond
        (not selected-target)
        (do (targets/kill-launched-targets!)
            (let [launched-target (launch-engine! project prefs debug?)
                  log-stream      (:log-stream launched-target)]
              (reset-console-stream! log-stream)
              (reset-remote-log-pump-thread! nil)
              (start-log-pump! log-stream (make-launched-log-sink launched-target))
              launched-target))

        (not (targets/controllable-target? selected-target))
        (do
          (assert (targets/launched-target? selected-target))
          (targets/kill-launched-targets!)
          (let [launched-target (launch-engine! project prefs debug?)
                log-stream      (:log-stream launched-target)]
            (reset-console-stream! log-stream)
            (reset-remote-log-pump-thread! nil)
            (start-log-pump! log-stream (make-launched-log-sink launched-target))
            launched-target))

        (and (targets/controllable-target? selected-target) (targets/remote-target? selected-target))
        (do
          (let [log-stream (engine/get-log-service-stream selected-target)]
            (reset-console-stream! log-stream)
            (reset-remote-log-pump-thread! (start-log-pump! log-stream (make-remote-log-sink log-stream)))
            (reboot-engine! selected-target web-server debug?)))

        :else
        (do
          (assert (and (targets/controllable-target? selected-target) (targets/launched-target? selected-target)))
          (reset-console-stream! (:log-stream selected-target))
          (reset-remote-log-pump-thread! nil)
          ;; Launched target log pump already
          ;; running to keep engine process
          ;; from halting because stdout/err is
          ;; not consumed.
          (reboot-engine! selected-target web-server debug?)))
      (catch Exception e
        (log/warn :exception e)
        (when-not (engine-build-errors/handle-build-error! render-error! project e)
          (dialogs/make-alert-dialog (format "Launching %s failed: \n%s"
                                             (if (some? selected-target)
                                               (targets/target-message-label selected-target)
                                               "New Local Engine")
                                             (.getMessage e))))))))

(defn- async-build! [project {:keys [debug?] :or {debug? false} :as opts} old-artifact-map result-fn]
  (let [render-build-progress! (make-render-task-progress :build)
        local-system           (g/clone-system)]
    (assert (not @build-in-progress?))
    (reset! build-in-progress? true)
    (future
      (try
        (g/with-system local-system
          (let [evaluation-context  (g/make-evaluation-context)
                extra-build-targets (when debug?
                                      (debug-view/build-targets project evaluation-context))
                build-results       (ui/with-progress [_ render-build-progress!]
                                      (project/build-and-write-project project evaluation-context extra-build-targets old-artifact-map render-build-progress!))]
            (ui/run-later
              (try
                (g/update-cache-from-evaluation-context! evaluation-context)
                (when result-fn (result-fn build-results))
                (finally
                  (reset! build-in-progress? false))))
            build-results))
        (catch Throwable t
          (reset! build-in-progress? false)
          (error-reporting/report-exception! t))))))

(defn- handle-build-results! [workspace build-errors-view build-results]
  (let [{:keys [error artifacts artifact-map etags]} build-results]
    (if (some? error)
      (do
        (build-errors-view/update-build-errors build-errors-view error)
        nil)
      (do
        (workspace/artifact-map! workspace artifact-map)
        (workspace/etags! workspace etags)
        (build-errors-view/clear-build-errors build-errors-view)
        build-results))))


(handler/defhandler :build :global
  (enabled? [] (not @build-in-progress?))
  (run [project workspace prefs web-server build-errors-view console-view debug-view]
    (debug-view/detach! debug-view)
    (async-build! project {:debug? false} (workspace/artifact-map workspace)
                  (fn [build-results]
                    (when (handle-build-results! workspace build-errors-view build-results)
                      (console/show! console-view)
                      (launch-built-project! project prefs web-server false (make-render-build-error build-errors-view)))))))

(defn- debugging-supported?
  [project]
  (if (project/shared-script-state? project)
    true
    (do (dialogs/make-alert-dialog "This project cannot be used with the debugger because it is configured to disable shared script state.

If you do not specifically require different script states, consider changing the script.shared_state property in game.project.")
        false)))

(handler/defhandler :start-debugger :global
  (enabled? [debug-view]
            (and (not @build-in-progress?)
                 (nil? (debug-view/current-session debug-view))))
  (run [project workspace prefs web-server build-errors-view console-view debug-view]
    (when (debugging-supported? project)
      (async-build! project {:debug? true} (workspace/artifact-map workspace)
                    (fn [build-results]
                      (when (handle-build-results! workspace build-errors-view build-results)
                        (when-let [target (launch-built-project! project prefs web-server true (make-render-build-error build-errors-view))]
                          (when (nil? (debug-view/current-session debug-view))
                            (debug-view/start-debugger! debug-view project (:address target "localhost"))))))))))

(handler/defhandler :attach-debugger :global
  (enabled? [debug-view prefs]
            (and (nil? (debug-view/current-session debug-view))
                 (let [target (targets/selected-target prefs)]
                   (and target (targets/controllable-target? target)))))
  (run [project workspace build-errors-view debug-view prefs]
    (debug-view/detach! debug-view)
    (when (debugging-supported? project)
      (async-build! project {:debug? true} (workspace/artifact-map workspace)
                    (fn [build-results]
                      (when (handle-build-results! workspace build-errors-view build-results)
                        (let [target (targets/selected-target prefs)]
                          (when (targets/controllable-target? target)
                            (debug-view/attach! debug-view project target (:artifacts build-results))))))))))

(handler/defhandler :rebuild :global
  (enabled? [] (not @build-in-progress?))
  (run [workspace project prefs web-server build-errors-view console-view debug-view]
    (debug-view/detach! debug-view)
    (workspace/reset-cache! workspace)
    (async-build! project {:debug? false} (workspace/artifact-map workspace)
                  (fn [build-results]
                    (when (handle-build-results! workspace build-errors-view build-results)
                      (console/show! console-view)
                      (launch-built-project! project prefs web-server false (make-render-build-error build-errors-view)))))))

(defn- handle-bob-error! [render-error! project {:keys [error exception] :as _result}]
  (cond
    error
    (do (render-error! error)
        true)

    exception
    (if (engine-build-errors/handle-build-error! render-error! project exception)
      true
      (throw exception))))

(handler/defhandler :build-html5 :global
  (run [project prefs web-server build-errors-view changes-view]
    (let [clear-errors! (make-clear-build-errors build-errors-view)
          render-error! (make-render-build-error build-errors-view)]
      (console/clear-console!)
      ;; We need to save because bob reads from FS
      (project/save-all! project)
      (changes-view/refresh! changes-view)
      (clear-errors!)
      (render-main-task-progress! (progress/make "Building..."))
      (ui/->future 0.01
                   (fn []
                     (let [result (deref (bob/build-html5! project prefs))]
                       (render-main-task-progress! progress/done)
                       (when-not (handle-bob-error! render-error! project result)
                         (ui/open-url (format "http://localhost:%d%s/index.html" (http-server/port web-server) bob/html5-url-prefix)))))))))

(def ^:private unreloadable-resource-build-exts #{"collectionc" "goc"})

(handler/defhandler :hot-reload :global
  (enabled? [app-view debug-view selection prefs]
            (when-let [resource (context-resource-file app-view selection)]
              (and (resource/exists? resource)
                   (some-> (targets/selected-target prefs)
                           (targets/controllable-target?))
                   (not (contains? unreloadable-resource-build-exts (:build-ext (resource/resource-type resource))))
                   (not (debug-view/suspended? debug-view)))))
  (run [project app-view prefs build-errors-view selection]
    (when-let [resource (context-resource-file app-view selection)]
      (ui/->future 0.01
                   (fn []
                     (let [evaluation-context (g/make-evaluation-context)
                           workspace (project/workspace project)
                           old-artifact-map (workspace/artifact-map workspace)
                           {:keys [error artifacts artifact-map etags]} (project/build-and-write-project project
                                                                                                         evaluation-context
                                                                                                         nil
                                                                                                         old-artifact-map
                                                                                                         (make-render-task-progress :build))]
                       (g/update-cache-from-evaluation-context! evaluation-context)
                       (if (some? error)
                         (build-errors-view/update-build-errors build-errors-view error)
                         (do
                           (workspace/artifact-map! workspace artifact-map)
                           (workspace/etags! workspace etags)
                           (try
                             (build-errors-view/clear-build-errors build-errors-view)
                             (engine/reload-resource (targets/selected-target prefs) resource)
                             (catch Exception e
                               (dialogs/make-alert-dialog (format "Failed to reload resource on '%s':\n%s" (targets/target-message-label (targets/selected-target prefs)) (.getMessage e)))))))))))))

(handler/defhandler :close :global
  (enabled? [app-view] (not-empty (get-active-tabs app-view)))
  (run [app-view]
<<<<<<< HEAD
    (let [tab-pane (g/node-value app-view :active-tab-pane)]
      (when-let [tab (ui/selected-tab tab-pane)]
        (remove-tab tab-pane tab)))))
=======
    (let [tab-pane ^TabPane (g/node-value app-view :tab-pane)]
      (when-let [tab (-> tab-pane (.getSelectionModel) (.getSelectedItem))]
        (remove-tab! tab-pane tab)))))
>>>>>>> 8ddcc76d

(handler/defhandler :close-other :global
  (enabled? [app-view] (not-empty (next (get-active-tabs app-view))))
  (run [app-view]
    (let [tab-pane ^TabPane (g/node-value app-view :active-tab-pane)]
      (when-let [selected-tab (ui/selected-tab tab-pane)]
        (doseq [tab (.getTabs tab-pane)]
          (when (not= tab selected-tab)
            (remove-tab! tab-pane tab)))))))

(handler/defhandler :close-all :global
  (enabled? [app-view] (not-empty (get-active-tabs app-view)))
  (run [app-view]
    (let [tab-pane ^TabPane (g/node-value app-view :active-tab-pane)]
      (doseq [tab (.getTabs tab-pane)]
        (remove-tab! tab-pane tab)))))

(defn- editor-tab-pane
  ^TabPane [node]
  (when-some [parent-tab-pane (ui/parent-tab-pane node)]
    (when (= "editor-tabs-split" (some-> (ui/tab-pane-parent parent-tab-pane) (.getId)))
      parent-tab-pane)))

(declare ^:private configure-editor-tab-pane!)

(defn- find-other-tab-pane
  ^TabPane [^SplitPane editor-tabs-split ^TabPane current-tab-pane]
  (first-where #(not (identical? current-tab-pane %))
               (.getItems editor-tabs-split)))

(defn- add-other-tab-pane!
  ^TabPane [^SplitPane editor-tabs-split app-view]
  (let [tab-panes (.getItems editor-tabs-split)
        app-stage ^Stage (g/node-value app-view :stage)
        app-scene (.getScene app-stage)
        new-tab-pane (TabPane.)]
    (assert (= 1 (count tab-panes)))
    (.add tab-panes new-tab-pane)
    (configure-editor-tab-pane! new-tab-pane app-scene app-view)
    new-tab-pane))

(defn open-tab-count
  ^long [app-view]
  (let [editor-tabs-split ^SplitPane (g/node-value app-view :editor-tabs-split)]
    (loop [tab-panes (.getItems editor-tabs-split)
           tab-count 0]
      (if-some [^TabPane tab-pane (first tab-panes)]
        (recur (next tab-panes)
               (+ tab-count (.size (.getTabs tab-pane))))
        tab-count))))

(defn open-tab-pane-count
  ^long [app-view]
  (let [editor-tabs-split ^SplitPane (g/node-value app-view :editor-tabs-split)]
    (.size (.getItems editor-tabs-split))))

(handler/defhandler :move-tab :global
  (enabled? [app-view] (< 1 (open-tab-count app-view)))
  (run [app-view user-data]
       (let [editor-tabs-split ^SplitPane (g/node-value app-view :editor-tabs-split)
             source-tab-pane ^TabPane (g/node-value app-view :active-tab-pane)
             selected-tab (ui/selected-tab source-tab-pane)
             dest-tab-pane (or (find-other-tab-pane editor-tabs-split source-tab-pane)
                               (add-other-tab-pane! editor-tabs-split app-view))]
         (.remove (.getTabs source-tab-pane) selected-tab)
         (.add (.getTabs dest-tab-pane) selected-tab)
         (.select (.getSelectionModel dest-tab-pane) selected-tab)
         (.requestFocus dest-tab-pane))))

(handler/defhandler :swap-tabs :global
  (enabled? [app-view] (< 1 (open-tab-pane-count app-view)))
  (run [app-view user-data]
       (let [editor-tabs-split ^SplitPane (g/node-value app-view :editor-tabs-split)
             active-tab-pane ^TabPane (g/node-value app-view :active-tab-pane)
             other-tab-pane (find-other-tab-pane editor-tabs-split active-tab-pane)
             active-tab-pane-selection (.getSelectionModel active-tab-pane)
             other-tab-pane-selection (.getSelectionModel other-tab-pane)
             active-tab-index (.getSelectedIndex active-tab-pane-selection)
             other-tab-index (.getSelectedIndex other-tab-pane-selection)
             active-tabs (.getTabs active-tab-pane)
             other-tabs (.getTabs other-tab-pane)
             active-tab (.get active-tabs active-tab-index)
             other-tab (.get other-tabs other-tab-index)]
         (.set active-tabs active-tab-index other-tab)
         (.set other-tabs other-tab-index active-tab)
         (.select active-tab-pane-selection other-tab)
         (.select other-tab-pane-selection active-tab)
         (.requestFocus other-tab-pane))))

(handler/defhandler :join-tab-panes :global
  (enabled? [app-view] (< 1 (open-tab-pane-count app-view)))
  (run [app-view user-data]
       (let [editor-tabs-split ^SplitPane (g/node-value app-view :editor-tabs-split)
             active-tab-pane ^TabPane (g/node-value app-view :active-tab-pane)
             selected-tab (ui/selected-tab active-tab-pane)
             tab-panes (.getItems editor-tabs-split)
             first-tab-pane ^TabPane (.get tab-panes 0)
             second-tab-pane ^TabPane (.get tab-panes 1)
             first-tabs (.getTabs first-tab-pane)
             second-tabs (.getTabs second-tab-pane)
             moved-tabs (vec second-tabs)]
         (.clear second-tabs)
         (.addAll first-tabs ^Collection moved-tabs)
         (.select (.getSelectionModel first-tab-pane) selected-tab)
         (.requestFocus first-tab-pane))))

(defn make-about-dialog []
  (let [root ^Parent (ui/load-fxml "about.fxml")
        stage (ui/make-dialog-stage)
        scene (Scene. root)
        controls (ui/collect-controls root ["version" "channel" "editor-sha1" "engine-sha1" "time"])]
    (ui/text! (:version controls) (str "Version: " (System/getProperty "defold.version" "NO VERSION")))
    (ui/text! (:channel controls) (str "Channel: " (or (system/defold-channel) "No channel")))
    (ui/text! (:editor-sha1 controls) (or (system/defold-editor-sha1) "No editor sha1"))
    (ui/text! (:engine-sha1 controls) (or (system/defold-engine-sha1) "No engine sha1"))
    (ui/text! (:time controls) (or (system/defold-build-time) "No build time"))
    (ui/title! stage "About")
    (.setScene stage scene)
    (ui/show! stage)))

(handler/defhandler :documentation :global
  (run [] (ui/open-url "http://www.defold.com/learn/")))

(handler/defhandler :report-issue :global
  (run [] (ui/open-url (github/new-issue-link))))

(handler/defhandler :report-praise :global
  (run [] (ui/open-url (github/new-praise-link))))

(handler/defhandler :show-logs :global
  (run [] (ui/open-file (.toFile (Editor/getLogDirectory)))))

(handler/defhandler :about :global
  (run [] (make-about-dialog)))

(handler/defhandler :reload-stylesheet :global
  (run [] (ui/reload-root-styles!)))

(ui/extend-menu ::menubar nil
                [{:label "File"
                  :id ::file
                  :children [{:label "New..."
                              :id ::new
                              :command :new-file}
                             {:label "Open"
                              :id ::open
                              :command :open}
                             {:label "Save All"
                              :id ::save-all
                              :command :save-all}
                             {:label :separator}
                             {:label "Open Assets..."
                              :command :open-asset}
                             {:label "Search in Files..."
                              :command :search-in-files}
                             {:label :separator}
                             {:label "Close"
                              :command :close}
                             {:label "Close All"
                              :command :close-all}
                             {:label "Close Others"
                              :command :close-other}
                             {:label :separator}
                             {:label "Referencing Files..."
                              :command :referencing-files}
                             {:label "Dependencies..."
                              :command :dependencies}
                             {:label "Hot Reload"
                              :command :hot-reload}
                             {:label :separator}
                             {:label "Logout"
                              :command :logout}
                             {:label "Preferences..."
                              :command :preferences}
                             {:label "Quit"
                              :command :quit}]}
                 {:label "Edit"
                  :id ::edit
                  :children [{:label "Undo"
                              :icon "icons/undo.png"
                              :command :undo}
                             {:label "Redo"
                              :icon "icons/redo.png"
                              :command :redo}
                             {:label :separator}
                             {:label "Cut"
                              :command :cut}
                             {:label "Copy"
                              :command :copy}
                             {:label "Paste"
                              :command :paste}
                             {:label "Select All"
                              :command :select-all}
                             {:label "Delete"
                              :icon "icons/32/Icons_M_06_trash.png"
                              :command :delete}
                             {:label :separator}
                             {:label "Move Up"
                              :command :move-up}
                             {:label "Move Down"
                              :command :move-down}
                             {:label :separator
                              :id ::edit-end}]}
                 {:label "View"
                  :id ::view
                  :children [{:label "Show Console"
                              :command :show-console}
                             {:label "Show Curve Editor"
                              :command :show-curve-editor}
                             {:label "Show Build Errors"
                              :command :show-build-errors}
                             {:label "Show Search Results"
                              :command :show-search-results}
                             {:label :separator
                              :id ::view-end}]}
                 {:label "Help"
                  :children [{:label "Profiler"
                              :children [{:label "Measure"
                                          :command :profile}
                                         {:label "Measure and Show"
                                          :command :profile-show}]}
                             {:label "Reload Stylesheet"
                              :command :reload-stylesheet}
                             {:label "Documentation"
                              :command :documentation}
                             {:label "Report Issue"
                              :command :report-issue}
                             {:label "Report Praise"
                              :command :report-praise}
                             {:label "Show Logs"
                              :command :show-logs}
                             {:label "About"
                              :command :about}]}])

(ui/extend-menu ::tab-menu nil
                [{:label "Close"
                  :command :close}
                 {:label "Close Others"
                  :command :close-other}
                 {:label "Close All"
                  :command :close-all}
                 {:label :separator}
                 {:label "Move to Other Tab Pane"
                  :command :move-tab}
                 {:label "Swap With Other Tab Pane"
                  :command :swap-tabs}
                 {:label "Join Tab Panes"
                  :command :join-tab-panes}
                 {:label :separator}
                 {:label "Show in Asset Browser"
                  :icon "icons/32/Icons_S_14_linkarrow.png"
                  :command :show-in-asset-browser}
                 {:label "Show in Desktop"
                  :icon "icons/32/Icons_S_14_linkarrow.png"
                  :command :show-in-desktop}
                 {:label "Copy Project Path"
                  :command :copy-project-path}
                 {:label "Copy Full Path"
                  :command :copy-full-path}
                 {:label "Referencing Files..."
                  :command :referencing-files}
                 {:label "Dependencies..."
                  :command :dependencies}
                 {:label "Hot Reload"
                  :command :hot-reload}])

(defrecord SelectionProvider [app-view]
  handler/SelectionProvider
  (selection [this] (g/node-value app-view :selected-node-ids))
  (succeeding-selection [this] [])
  (alt-selection [this] []))

(defn ->selection-provider [app-view] (SelectionProvider. app-view))

(defn- update-selection [s open-resource-nodes active-resource-node selection-value]
  (->> (assoc s active-resource-node selection-value)
    (filter (comp (set open-resource-nodes) first))
    (into {})))

(defn select
  ([app-view node-ids]
    (select app-view (g/node-value app-view :active-resource-node) node-ids))
  ([app-view resource-node node-ids]
    (let [project-id (g/node-value app-view :project-id)
          open-resource-nodes (g/node-value app-view :open-resource-nodes)]
      (project/select project-id resource-node node-ids open-resource-nodes))))

(defn select!
  ([app-view node-ids]
    (select! app-view node-ids (gensym)))
  ([app-view node-ids op-seq]
    (g/transact
      (concat
        (g/operation-sequence op-seq)
        (g/operation-label "Select")
        (select app-view node-ids)))))

(defn sub-select!
  ([app-view sub-selection]
    (sub-select! app-view sub-selection (gensym)))
  ([app-view sub-selection op-seq]
    (let [project-id (g/node-value app-view :project-id)
          active-resource-node (g/node-value app-view :active-resource-node)
          open-resource-nodes (g/node-value app-view :open-resource-nodes)]
      (g/transact
        (concat
          (g/operation-sequence op-seq)
          (g/operation-label "Select")
          (project/sub-select project-id active-resource-node sub-selection open-resource-nodes))))))

(defn- make-title
  ([] "Defold Editor 2.0")
  ([project-title] (str (make-title) " - " project-title)))

(defn- refresh-app-title! [^Stage stage project]
  (let [settings      (g/node-value project :settings)
        project-title (settings ["project" "title"])
        new-title     (make-title project-title)]
    (when (not= (.getTitle stage) new-title)
      (.setTitle stage new-title))))

(defn- refresh-ui! [app-view ^Stage stage project]
  (when-not (ui/ui-disabled?)
    (let [scene (.getScene stage)]
      (ui/user-data! scene :command->shortcut (keymap/command->shortcut (g/node-value app-view :keymap)))
      (ui/refresh scene))
    (refresh-app-title! stage project)))

(defn- refresh-views! [app-view]
  (when-not (ui/ui-disabled?)
    (let [auto-pulls (g/node-value app-view :auto-pulls)]
      (doseq [[node label] auto-pulls]
        (profiler/profile "view" (:name @(g/node-type* node))
                          (g/node-value node label))))))

(defn- refresh-scene-views! [app-view]
  (profiler/begin-frame)
  (doseq [refresh-fn (g/node-value app-view :scene-view-refresh-fns)]
    (try
      (refresh-fn)
      (catch Throwable error
        (error-reporting/report-exception! error))))
  (scene-cache/prune!))

(defn- tab->resource-node [^Tab tab]
  (some-> tab
    (ui/user-data ::view)
    (g/node-value :view-data)
    second
    :resource-node))

(defn- configure-editor-tab-pane! [^TabPane tab-pane ^Scene app-scene app-view]
  (.setTabClosingPolicy tab-pane TabPane$TabClosingPolicy/ALL_TABS)
  (-> tab-pane
      (.getSelectionModel)
      (.selectedItemProperty)
      (.addListener
        (reify ChangeListener
          (changed [_this _observable _old-val new-val]
            (on-selected-tab-changed! app-view (tab->resource-node new-val))
            (ui/refresh app-scene)))))
  (-> tab-pane
      (.getTabs)
      (.addListener
        (reify ListChangeListener
          (onChanged [_this _change]
            ;; Check if we've ended up with an empty TabPane.
            ;; Unless we are the only one left, we should get rid of it to make room for the other TabPane.
            (when (empty? (.getTabs tab-pane))
              (let [editor-tabs-split ^SplitPane (ui/tab-pane-parent tab-pane)
                    tab-panes (.getItems editor-tabs-split)]
                (when (< 1 (count tab-panes))
                  (.remove tab-panes tab-pane)
                  (.requestFocus ^TabPane (.get tab-panes 0)))))))))

  (ui/register-tab-pane-context-menu tab-pane ::tab-menu)

  ;; Workaround for JavaFX bug: https://bugs.openjdk.java.net/browse/JDK-8167282
  ;; Consume key events that would select non-existing tabs in case we have none.
  (.addEventFilter tab-pane KeyEvent/KEY_PRESSED (ui/event-handler event
                                                   (when (and (empty? (.getTabs tab-pane))
                                                              (TabPaneBehavior/isTraversalEvent event))
                                                     (.consume event)))))

(defn- handle-focus-owner-change! [app-view new-focus-owner]
  (let [old-editor-tab-pane (g/node-value app-view :active-tab-pane)
        new-editor-tab-pane (editor-tab-pane new-focus-owner)]
    (when (and (some? new-editor-tab-pane)
               (not (identical? old-editor-tab-pane new-editor-tab-pane)))
      (let [selected-tab (ui/selected-tab new-editor-tab-pane)
            resource-node (tab->resource-node selected-tab)]
        (ui/add-style! old-editor-tab-pane "inactive")
        (ui/remove-style! new-editor-tab-pane "inactive")
        (g/set-property! app-view :active-tab-pane new-editor-tab-pane)
        (on-selected-tab-changed! app-view resource-node)))))

(defn make-app-view [view-graph project ^Stage stage ^MenuBar menu-bar ^SplitPane editor-tabs-split ^TabPane tool-tab-pane]
  (let [app-scene (.getScene stage)]
    (ui/disable-menu-alt-key-mnemonic! menu-bar)
    (.setUseSystemMenuBar menu-bar true)
    (.setTitle stage (make-title))
    (let [editor-tab-pane (TabPane.)
          app-view (first (g/tx-nodes-added (g/transact (g/make-node view-graph AppView :stage stage :editor-tabs-split editor-tabs-split :active-tab-pane editor-tab-pane :tool-tab-pane tool-tab-pane :active-tool :move))))]
      (.add (.getItems editor-tabs-split) editor-tab-pane)
      (configure-editor-tab-pane! editor-tab-pane app-scene app-view)
      (ui/observe (.focusOwnerProperty app-scene)
                  (fn [_ _ new-focus-owner]
                    (handle-focus-owner-change! app-view new-focus-owner)))

      (ui/register-menubar app-scene menu-bar ::menubar)

      (keymap/install-key-bindings! (.getScene stage) (g/node-value app-view :keymap))

      (let [refresh-timers [(ui/->timer 3 "refresh-ui" (fn [_ _] (refresh-ui! app-view stage project)))
                            (ui/->timer 13 "refresh-views" (fn [_ _] (refresh-views! app-view)))
                            (ui/->timer "refresh-scene-views" (fn [_ _] (refresh-scene-views! app-view)))]]
        (doseq [timer refresh-timers]
          (ui/timer-stop-on-closed! stage timer)
          (ui/timer-start! timer)))
      (ui/on-closed! stage (fn [_] (scene-cache/drop-all!)))
      app-view)))

(defn- make-tab! [app-view prefs workspace project resource resource-node
                  resource-type view-type make-view-fn ^ObservableList tabs opts]
  (let [parent     (AnchorPane.)
        tab        (doto (Tab. (resource/resource-name resource))
                     (.setContent parent)
                     (.setTooltip (Tooltip. (or (resource/proj-path resource) "unknown")))
                     (ui/user-data! ::view-type view-type))
        view-graph (g/make-graph! :history false :volatility 2)
        select-fn  (partial select app-view)
        opts       (merge opts
                          (get (:view-opts resource-type) (:id view-type))
                          {:app-view  app-view
                           :select-fn select-fn
                           :prefs     prefs
                           :project   project
                           :workspace workspace
                           :tab       tab})
        view       (make-view-fn view-graph parent resource-node opts)]
    (assert (g/node-instance? view/WorkbenchView view))
    (g/transact
      (concat
        (view/connect-resource-node view resource-node)
        (g/connect view :view-data app-view :open-views)
        (g/connect view :view-dirty? app-view :open-dirty-views)))
    (ui/user-data! tab ::view view)
    (.add tabs tab)
    (g/transact
      (select app-view resource-node [resource-node]))
    (.setGraphic tab (jfx/get-image-view (or (:icon resource-type) "icons/64/Icons_29-AT-Unknown.png") 16))
    (.addAll (.getStyleClass tab) ^Collection (resource/style-classes resource))
    (ui/register-tab-toolbar tab "#toolbar" :toolbar)
    (let [close-handler (.getOnClosed tab)]
      (.setOnClosed tab (ui/event-handler
                         event
                         (doto tab
                           (ui/user-data! ::view-type nil)
                           (ui/user-data! ::view nil))
                         (g/delete-graph! view-graph)
                         (when close-handler
                           (.handle close-handler event)))))
    tab))

(defn- substitute-args [tmpl args]
  (reduce (fn [tmpl [key val]]
            (string/replace tmpl (format "{%s}" (name key)) (str val)))
    tmpl args))

(defn- defective-resource-node? [resource-node]
  (let [value (g/node-value resource-node :node-id+resource)]
    (and (g/error? value)
         (g/error-fatal? value))))

(defn open-resource
  ([app-view prefs workspace project resource]
   (open-resource app-view prefs workspace project resource {}))
  ([app-view prefs workspace project resource opts]
   (let [resource-type (resource/resource-type resource)
         resource-node (or (project/get-resource-node project resource)
                           (throw (ex-info (format "No resource node found for resource '%s'" (resource/proj-path resource))
                                           {})))
         view-type     (or (:selected-view-type opts)
                           (first (:view-types resource-type))
                           (workspace/get-view-type workspace :text))]
     (if (defective-resource-node? resource-node)
       (do (dialogs/make-alert-dialog (format "Unable to open '%s', since it appears damaged." (resource/proj-path resource)))
           false)
       (if-let [custom-editor (and (#{:code :text} (:id view-type))
                                   (let [ed-pref (some->
                                                   (prefs/get-prefs prefs "code-custom-editor" "")
                                                   string/trim)]
                                     (and (not (string/blank? ed-pref)) ed-pref)))]
         (let [arg-tmpl (string/trim (if (:line opts) (prefs/get-prefs prefs "code-open-file-at-line" "{file}:{line}") (prefs/get-prefs prefs "code-open-file" "{file}")))
               arg-sub (cond-> {:file (resource/abs-path resource)}
                               (:line opts) (assoc :line (:line opts)))
               args (->> (string/split arg-tmpl #" ")
                         (map #(substitute-args % arg-sub)))]
           (doto (ProcessBuilder. ^java.util.List (cons custom-editor args))
             (.directory (workspace/project-path workspace))
             (.start))
           false)
         (if-let [make-view-fn (:make-view-fn view-type)]
           (let [^SplitPane editor-tabs-split (g/node-value app-view :editor-tabs-split)
                 tab-panes (.getItems editor-tabs-split)
                 open-tabs (mapcat #(.getTabs ^TabPane %) tab-panes)
                 ^Tab tab (or (some #(when (and (= (tab->resource-node %) resource-node)
                                                (= view-type (ui/user-data % ::view-type)))
                                       %)
                                    open-tabs)
                              (let [^TabPane active-tab-pane (g/node-value app-view :active-tab-pane)
                                    active-tab-pane-tabs (.getTabs active-tab-pane)]
                                (make-tab! app-view prefs workspace project resource resource-node
                                           resource-type view-type make-view-fn active-tab-pane-tabs opts)))]
             (.select (.getSelectionModel (.getTabPane tab)) tab)
             (when-let [focus (:focus-fn view-type)]
               (ui/run-later
                 ;; We run-later so javafx has time to squeeze in a
                 ;; layout pass. The focus function of some views
                 ;; needs proper width + height (f.i. code view for
                 ;; scrolling to selected line).
                 (focus (ui/user-data tab ::view) opts)))
             true)
           (let [^String path (or (resource/abs-path resource)
                                  (resource/temp-path resource))
                 ^File f (File. path)]
             (ui/open-file f (fn [msg]
                               (let [lines [(format "Could not open '%s'." (.getName f))
                                            "This can happen if the file type is not mapped to an application in your OS."
                                            "Underlying error from the OS:"
                                            msg]]
                                 (ui/run-later (dialogs/make-alert-dialog (string/join "\n" lines))))))
             false)))))))

(handler/defhandler :open :global
  (active? [selection user-data] (:resources user-data (not-empty (selection->openable-resources selection))))
  (enabled? [selection user-data] (some resource/exists? (:resources user-data (selection->openable-resources selection))))
  (run [selection app-view prefs workspace project user-data]
       (doseq [resource (filter resource/exists? (:resources user-data (selection->openable-resources selection)))]
         (open-resource app-view prefs workspace project resource))))

(handler/defhandler :open-as :global
  (active? [selection] (selection->single-openable-resource selection))
  (enabled? [selection user-data] (resource/exists? (selection->single-openable-resource selection)))
  (run [selection app-view prefs workspace project user-data]
       (let [resource (selection->single-openable-resource selection)]
         (open-resource app-view prefs workspace project resource (when-let [view-type (:selected-view-type user-data)]
                                                                    {:selected-view-type view-type}))))
  (options [workspace selection user-data]
           (when-not user-data
             (let [resource (selection->single-openable-resource selection)
                   resource-type (resource/resource-type resource)]
               (map (fn [vt]
                      {:label     (or (:label vt) "External Editor")
                       :command   :open-as
                       :user-data {:selected-view-type vt}})
                    (:view-types resource-type))))))

(handler/defhandler :save-all :global
  (run [project changes-view]
    (project/save-all! project)
    (changes-view/refresh! changes-view)))

(handler/defhandler :show-in-desktop :global
  (active? [app-view selection] (context-resource app-view selection))
  (enabled? [app-view selection] (when-let [r (context-resource app-view selection)]
                                   (and (resource/abs-path r)
                                        (resource/exists? r))))
  (run [app-view selection] (when-let [r (context-resource app-view selection)]
                              (let [f (File. (resource/abs-path r))]
                                (ui/open-file (fs/to-folder f))))))

(handler/defhandler :referencing-files :global
  (active? [app-view selection] (context-resource-file app-view selection))
  (enabled? [app-view selection] (when-let [r (context-resource-file app-view selection)]
                                   (and (resource/abs-path r)
                                        (resource/exists? r))))
  (run [selection app-view prefs workspace project] (when-let [r (context-resource-file app-view selection)]
                                                      (doseq [resource (dialogs/make-resource-dialog workspace project {:title "Referencing Files" :selection :multiple :ok-label "Open" :filter (format "refs:%s" (resource/proj-path r))})]
                                                        (open-resource app-view prefs workspace project resource)))))

(handler/defhandler :dependencies :global
  (active? [app-view selection] (context-resource-file app-view selection))
  (enabled? [app-view selection] (when-let [r (context-resource-file app-view selection)]
                                   (and (resource/abs-path r)
                                        (resource/exists? r))))
  (run [selection app-view prefs workspace project] (when-let [r (context-resource-file app-view selection)]
                                                      (doseq [resource (dialogs/make-resource-dialog workspace project {:title "Dependencies" :selection :multiple :ok-label "Open" :filter (format "deps:%s" (resource/proj-path r))})]
                                                        (open-resource app-view prefs workspace project resource)))))

(defn- select-tool-tab! [app-view tab-id]
  (let [^TabPane tool-tab-pane (g/node-value app-view :tool-tab-pane)
        tabs (.getTabs tool-tab-pane)
        tab-index (first (keep-indexed (fn [i ^Tab tab] (when (= tab-id (.getId tab)) i)) tabs))]
    (if (some? tab-index)
      (.select (.getSelectionModel tool-tab-pane) ^long tab-index)
      (throw (ex-info (str "Tab id not found: " tab-id)
                      {:tab-id tab-id
                       :tab-ids (mapv #(.getId ^Tab %) tabs)})))))

(handler/defhandler :show-console :global
  (run [app-view] (select-tool-tab! app-view "console-tab")))

(handler/defhandler :show-curve-editor :global
  (run [app-view] (select-tool-tab! app-view "curve-editor-tab")))

(handler/defhandler :show-build-errors :global
  (run [app-view] (select-tool-tab! app-view "build-errors-tab")))

(handler/defhandler :show-search-results :global
  (run [app-view] (select-tool-tab! app-view "search-results-tab")))

(defn- put-on-clipboard!
  [s]
  (doto (Clipboard/getSystemClipboard)
    (.setContent (doto (ClipboardContent.)
                   (.putString s)))))

(handler/defhandler :copy-project-path :global
  (active? [app-view selection] (context-resource-file app-view selection))
  (enabled? [app-view selection] (when-let [r (context-resource-file app-view selection)]
                                   (and (resource/proj-path r)
                                        (resource/exists? r))))
  (run [selection app-view]
    (when-let [r (context-resource-file app-view selection)]
      (put-on-clipboard! (resource/proj-path r)))))

(handler/defhandler :copy-full-path :global
  (active? [app-view selection] (context-resource-file app-view selection))
  (enabled? [app-view selection] (when-let [r (context-resource-file app-view selection)]
                                   (and (resource/abs-path r)
                                        (resource/exists? r))))
  (run [selection app-view]
    (when-let [r (context-resource-file app-view selection)]
      (put-on-clipboard! (resource/abs-path r)))))

(defn- gen-tooltip [workspace project app-view resource]
  (let [resource-type (resource/resource-type resource)
        view-type (or (first (:view-types resource-type)) (workspace/get-view-type workspace :text))]
    (when-let [make-preview-fn (:make-preview-fn view-type)]
      (let [tooltip (Tooltip.)]
        (doto tooltip
          (.setGraphic (doto (ImageView.)
                         (.setScaleY -1.0)))
          (.setOnShowing (ui/event-handler
                           e
                           (let [image-view ^ImageView (.getGraphic tooltip)]
                             (when-not (.getImage image-view)
                               (let [resource-node (project/get-resource-node project resource)
                                     view-graph (g/make-graph! :history false :volatility 2)
                                     select-fn (partial select app-view)
                                     opts (assoc ((:id view-type) (:view-opts resource-type))
                                            :app-view app-view
                                            :select-fn select-fn
                                            :project project
                                            :workspace workspace)
                                     preview (make-preview-fn view-graph resource-node opts 256 256)]
                                 (.setImage image-view ^Image (g/node-value preview :image))
                                 (ui/user-data! image-view :graph view-graph))))))
          (.setOnHiding (ui/event-handler
                          e
                          (let [image-view ^ImageView (.getGraphic tooltip)]
                            (when-let [graph (ui/user-data image-view :graph)]
                              (g/delete-graph! graph))))))))))

(defn- query-and-open! [workspace project app-view prefs term]
  (doseq [resource (dialogs/make-resource-dialog workspace project
                                                 (cond-> {:title "Open Assets"
                                                          :selection :multiple
                                                          :ok-label "Open"
                                                          :tooltip-gen (partial gen-tooltip workspace project app-view)}
                                                   (some? term)
                                                   (assoc :filter term)))]
    (open-resource app-view prefs workspace project resource)))

(handler/defhandler :select-items :global
  (run [user-data] (dialogs/make-select-list-dialog (:items user-data) (:options user-data))))

(defn- get-view-text-selection [{:keys [view-id view-type]}]
  (when-let [text-selection-fn (:text-selection-fn view-type)]
    (text-selection-fn view-id)))

(handler/defhandler :open-asset :global
  (run [workspace project app-view prefs]
    (let [term (get-view-text-selection (g/node-value app-view :active-view-info))]
      (query-and-open! workspace project app-view prefs term))))

(handler/defhandler :search-in-files :global
  (run [project app-view search-results-view]
    (when-let [term (get-view-text-selection (g/node-value app-view :active-view-info))]
      (search-results-view/set-search-term! term))
    (search-results-view/show-search-in-files-dialog! search-results-view project)))

(defn- bundle! [changes-view build-errors-view project prefs platform bundle-options]
  (console/clear-console!)
  (let [output-directory ^File (:output-directory bundle-options)
        clear-errors! (make-clear-build-errors build-errors-view)
        render-error! (make-render-build-error build-errors-view)]
    ;; We need to save because bob reads from FS.
    ;; Before saving, perform a resource sync to ensure we do not overwrite external changes.
    (workspace/resource-sync! (project/workspace project))
    (project/save-all! project)
    (changes-view/refresh! changes-view)
    (clear-errors!)
    (render-main-task-progress! (progress/make "Bundling..."))
    (ui/->future 0.01
                 (fn []
                   (let [result (deref (bob/bundle! project prefs platform bundle-options))]
                     (render-main-task-progress! progress/done)
                     (when-not (handle-bob-error! render-error! project result)
                       (if (some-> output-directory .isDirectory)
                         (ui/open-file output-directory)
                         (ui/run-later
                           (dialogs/make-alert-dialog "Failed to bundle project. Please fix build errors and try again.")))))))))

(handler/defhandler :bundle :global
  (run [user-data workspace project prefs app-view changes-view build-errors-view]
       (let [owner-window (g/node-value app-view :stage)
             platform (:platform user-data)
             bundle! (partial bundle! changes-view build-errors-view project prefs platform)]
         (bundle-dialog/show-bundle-dialog! workspace platform prefs owner-window bundle!))))

(defn- fetch-libraries [workspace project prefs]
  (let [library-uris (project/project-dependencies project)
        hosts (into #{} (map url/strip-path) library-uris)]
    (if-let [first-unreachable-host (first-where (complement url/reachable?) hosts)]
      (dialogs/make-alert-dialog (string/join "\n" ["Fetch was aborted because the following host could not be reached:"
                                                    (str "\u00A0\u00A0\u2022\u00A0" first-unreachable-host) ; "  * " (NO-BREAK SPACE, NO-BREAK SPACE, BULLET, NO-BREAK SPACE)
                                                    ""
                                                    "Please verify internet connection and try again."]))
      (future
        (ui/with-disabled-ui
          (ui/with-progress [render-fn (make-render-task-progress :fetch-libraries)]
            (error-reporting/catch-all!
              (when (workspace/dependencies-reachable? library-uris (partial login/login prefs))
                (let [lib-states (workspace/fetch-and-validate-libraries workspace library-uris render-fn)]
                  (ui/run-later
                    (workspace/install-validated-libraries! workspace library-uris lib-states)
                    (workspace/resource-sync! workspace)))))))))))

(handler/defhandler :fetch-libraries :global
  (run [workspace project prefs] (fetch-libraries workspace project prefs)))

(defn- create-live-update-settings! [workspace]
  (let [project-path (workspace/project-path workspace)
        settings-file (io/file project-path "liveupdate.settings")]
    (spit settings-file "[liveupdate]\n")
    (workspace/resource-sync! workspace)
    (workspace/find-resource workspace "/liveupdate.settings")))

(handler/defhandler :live-update-settings :global
  (run [app-view prefs workspace project]
    (some->> (or (workspace/find-resource workspace "/liveupdate.settings")
                 (create-live-update-settings! workspace))
      (open-resource app-view prefs workspace project))))

(handler/defhandler :sign-ios-app :global
  (active? [] (util/is-mac-os?))
  (run [workspace project prefs build-errors-view]
    (build-errors-view/clear-build-errors build-errors-view)
    (let [result (bundle/make-sign-dialog workspace prefs project)]
      (when-let [error (:error result)]
        (if (engine-build-errors/handle-build-error! (make-render-build-error build-errors-view) project error)
          (dialogs/make-alert-dialog "Failed to build ipa with Native Extensions. Please fix build errors and try again.")
          (do (error-reporting/report-exception! error)
              (when-let [message (:message result)]
                (dialogs/make-alert-dialog message))))))))<|MERGE_RESOLUTION|>--- conflicted
+++ resolved
@@ -73,39 +73,24 @@
   ;; See http://stackoverflow.com/questions/17047000/javafx-closing-a-tab-in-tabpane-dynamically
   (Event/fireEvent tab (Event. Tab/CLOSED_EVENT)))
 
-<<<<<<< HEAD
-(g/defnk produce-refresh-tab-panes [^SplitPane editor-tabs-split open-views open-dirty-views]
-  ;; Remove tabs that are no longer valid.
-  (doseq [^TabPane tab-pane (.getItems editor-tabs-split)
-          ^Tab tab (.getTabs tab-pane)
-          :let [view (ui/user-data tab ::view)]]
-    (when-not (contains? open-views view)
-      (remove-tab tab-pane tab)))
-
-  ;; Refresh "unsaved changes" indicators.
-  (doseq [^TabPane tab-pane (.getItems editor-tabs-split)
-          ^Tab tab (.getTabs tab-pane)
-          :let [view (ui/user-data tab ::view)
-                dirty? (contains? open-dirty-views view)
-                {:keys [resource]} (get open-views view)
-                resource-name (resource/resource-name resource)
-                title (if dirty? (str resource-name "*") resource-name)]]
-    (ui/text! tab title)))
-=======
 (defn- remove-tab! [^TabPane tab-pane ^Tab tab]
   (fire-tab-closed-event! tab)
   (.remove (.getTabs tab-pane) tab))
 
-(defn remove-invalid-tabs! [^TabPane tab-pane open-views]
+(defn remove-invalid-tabs! [tab-panes open-views]
   (let [invalid-tab? (fn [tab] (nil? (get open-views (ui/user-data tab ::view))))
-        closed-tabs (filterv invalid-tab? (.getTabs tab-pane))]
-    ;; We must remove all invalid tabs in one go to ensure the selected
-    ;; tab change event does not trigger onto an invalid tab.
-    (when (seq closed-tabs)
-      (doseq [tab closed-tabs]
-        (fire-tab-closed-event! tab))
-      (.removeAll (.getTabs tab-pane) ^Collection closed-tabs))))
->>>>>>> 8ddcc76d
+        closed-tabs-by-tab-pane (into []
+                                      (keep (fn [^TabPane tab-pane]
+                                              (when-some [closed-tabs (not-empty (filterv invalid-tab? (.getTabs tab-pane)))]
+                                                [tab-pane closed-tabs])))
+                                      tab-panes)]
+    ;; We must remove all invalid tabs from a TabPane in one go to ensure
+    ;; the selected tab change event does not trigger onto an invalid tab.
+    (when (seq closed-tabs-by-tab-pane)
+      (doseq [[^TabPane tab-pane ^Collection closed-tabs] closed-tabs-by-tab-pane]
+        (doseq [tab closed-tabs]
+          (fire-tab-closed-event! tab))
+        (.removeAll (.getTabs tab-pane) closed-tabs)))))
 
 (g/defnode AppView
   (property stage Stage)
@@ -145,19 +130,17 @@
                                            (get selected-node-properties-by-resource-node active-resource-node)))
   (output sub-selection g/Any (g/fnk [sub-selections-by-resource-node active-resource-node]
                                 (get sub-selections-by-resource-node active-resource-node)))
-<<<<<<< HEAD
-  (output refresh-tab-panes g/Any :cached produce-refresh-tab-panes)
-=======
-  (output refresh-tab-pane g/Any :cached (g/fnk [^TabPane tab-pane open-views open-dirty-views]
-                                           (remove-invalid-tabs! tab-pane open-views)
-                                           (doseq [^Tab tab (.getTabs tab-pane)
-                                                   :let [view (ui/user-data tab ::view)
-                                                         resource-name (resource/resource-name (:resource (get open-views view)))
-                                                         title (if (contains? open-dirty-views view)
-                                                                 (str "*" resource-name)
-                                                                 resource-name)]]
-                                             (ui/text! tab title))))
->>>>>>> 8ddcc76d
+  (output refresh-tab-panes g/Any :cached (g/fnk [^SplitPane editor-tabs-split open-views open-dirty-views]
+                                            (let [tab-panes (.getItems editor-tabs-split)]
+                                              (remove-invalid-tabs! tab-panes open-views)
+                                              (doseq [^TabPane tab-pane tab-panes
+                                                      ^Tab tab (.getTabs tab-pane)
+                                                      :let [view (ui/user-data tab ::view)
+                                                            resource-name (resource/resource-name (:resource (get open-views view)))
+                                                            title (if (contains? open-dirty-views view)
+                                                                    (str "*" resource-name)
+                                                                    resource-name)]]
+                                                (ui/text! tab title)))))
   (output keymap g/Any :cached (g/fnk []
                                  (keymap/make-keymap keymap/default-key-bindings {:valid-command? (set (handler/available-commands))})))
   (output debugger-execution-locations g/Any (gu/passthrough debugger-execution-locations)))
@@ -679,15 +662,9 @@
 (handler/defhandler :close :global
   (enabled? [app-view] (not-empty (get-active-tabs app-view)))
   (run [app-view]
-<<<<<<< HEAD
     (let [tab-pane (g/node-value app-view :active-tab-pane)]
       (when-let [tab (ui/selected-tab tab-pane)]
-        (remove-tab tab-pane tab)))))
-=======
-    (let [tab-pane ^TabPane (g/node-value app-view :tab-pane)]
-      (when-let [tab (-> tab-pane (.getSelectionModel) (.getSelectedItem))]
         (remove-tab! tab-pane tab)))))
->>>>>>> 8ddcc76d
 
 (handler/defhandler :close-other :global
   (enabled? [app-view] (not-empty (next (get-active-tabs app-view))))
