--- conflicted
+++ resolved
@@ -43,13 +43,9 @@
             [util.profiler :as profiler]
             [util.http-server :as http-server]
             [editor.scene :as scene]
-<<<<<<< HEAD
-            [editor.scene-cache :as scene-cache]
-            [editor.live-update-settings :as live-update-settings])
-=======
+            [editor.live-update-settings :as live-update-settings]
             [editor.scene-visibility :as scene-visibility]
             [editor.scene-cache :as scene-cache])
->>>>>>> bcd6ebe2
   (:import [com.defold.control TabPaneBehavior]
            [com.defold.editor Editor EditorApplication]
            [com.defold.editor Start]
