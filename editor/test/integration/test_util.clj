--- conflicted
+++ resolved
@@ -74,10 +74,6 @@
 (defn make-test-prefs []
   (prefs/load-prefs "test/resources/test_prefs.json"))
 
-<<<<<<< HEAD
-(def ^:dynamic use-new-code-editor? true)
-=======
->>>>>>> 850f38bc
 (declare prop prop!)
 
 (defn code-editor-source [script-id]
