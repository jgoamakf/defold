(ns integration.build-test
  (:require [clojure.test :refer :all]
            [clojure.java.io :as io]
            [clojure.set :as set]
            [clojure.string :as string]
            [dynamo.graph :as g]
            [support.test-support :refer [with-clean-system]]
            [editor.math :as math]
            [editor.fs :as fs]
            [editor.game-project :as game-project]
            [editor.defold-project :as project]
            [editor.pipeline :as pipeline]
            [editor.progress :as progress]
            [editor.protobuf :as protobuf]
            [editor.workspace :as workspace]
            [editor.resource :as resource]
            [util.murmur :as murmur]
            [integration.test-util :refer [with-loaded-project] :as test-util]
            [editor.settings-core :as settings-core])
  (:import [com.dynamo.gameobject.proto GameObject$CollectionDesc GameObject$PrototypeDesc]
           [com.dynamo.gamesystem.proto GameSystem$CollectionProxyDesc]
           [com.dynamo.textureset.proto TextureSetProto$TextureSet]
           [com.dynamo.render.proto Font$FontMap]
           [com.dynamo.particle.proto Particle$ParticleFX]
           [com.dynamo.sound.proto Sound$SoundDesc]
           [com.dynamo.rig.proto Rig$RigScene Rig$Skeleton Rig$AnimationSet Rig$MeshSet]
           [com.dynamo.model.proto ModelProto$Model]
           [com.dynamo.physics.proto Physics$CollisionObjectDesc]
           [com.dynamo.label.proto Label$LabelDesc]
           [com.dynamo.lua.proto Lua$LuaModule]
           [com.dynamo.gui.proto Gui$SceneDesc]
           [com.dynamo.spine.proto Spine$SpineModelDesc]
           [java.io ByteArrayOutputStream File]
           [org.apache.commons.io FilenameUtils IOUtils]))

(def project-path "test/resources/build_project/SideScroller")

(defn- ->BuildResource
  ([project path]
   (->BuildResource project path nil))
  ([project path prefix]
   (let [node (test-util/resource-node project path)]
     (workspace/make-build-resource (g/node-value node :resource) prefix))))

(def target-pb-classes {"rigscenec" Rig$RigScene
                        "skeletonc" Rig$Skeleton
                        "animationsetc" Rig$AnimationSet
                        "meshsetc" Rig$MeshSet
                        "texturesetc" TextureSetProto$TextureSet
                        "collectionproxyc" GameSystem$CollectionProxyDesc
                        "collectionc" GameObject$CollectionDesc})

(defn- target [path targets]
  (let [ext (FilenameUtils/getExtension path)
        pb-class (get target-pb-classes ext)]
    (when (nil? pb-class)
      (throw (ex-info (str "No target-pb-classes entry for extension \"" ext "\", path \"" path "\".")
                      {:ext ext
                       :path path})))
    (protobuf/bytes->map pb-class (get targets path))))

(defn- approx? [as bs]
  (every? #(< % 0.00001)
          (map #(Math/abs (- %1 %2))
               as bs)))

(def pb-cases {"/game.project"
               [{:label    "ParticleFX"
                 :path     "/main/blob.particlefx"
                 :pb-class Particle$ParticleFX
                 :test-fn  (fn [pb targets]
                             (is (= -10.0 (get-in pb [:emitters 0 :modifiers 0 :position 0]))))}
                {:label    "ParticleFX with complex setup"
                 :path     "/main/tail.particlefx"
                 :pb-class Particle$ParticleFX
                 :test-fn  (fn [pb targets]
                             (let [emitter (-> pb :emitters first)]
                               (is (= :size-mode-auto (:size-mode emitter)))
                               (is (not-empty (:properties emitter)))
                               (is (not-empty (:particle-properties emitter)))
                               (is (true? (every? (comp :points not-empty) (:properties emitter))))
                               (is (true? (every? (comp :points not-empty) (:particle-properties emitter))))
                               (is (= 6.0 (:duration emitter)))
                               (is (= 1.0 (:duration-spread emitter)))
                               (is (= 0.0 (:start-delay emitter)))
                               (is (= 2.0 (:start-delay-spread emitter)))
                               (let [modifier (-> emitter :modifiers first)]
                                 (is (not-empty (:properties modifier)))
                                 (is (true? (every? (comp :points not-empty) (:properties modifier))))
                                 (is (approx? [-20.0 10.0 -30.0] (:position modifier)))
                                 (is (approx? [0.0 0.0 -0.70710677 0.70710677] (:rotation modifier))))))}
                {:label           "Sound"
                 :path            "/main/sound.sound"
                 :pb-class        Sound$SoundDesc
                 :resource-fields [:sound]}
                {:label           "Collision Object"
                 :path            "/collisionobject/tile_map.collisionobject"
                 :pb-class        Physics$CollisionObjectDesc
                 :resource-fields [:collision-shape]}
                {:label           "Collision Object"
                 :path            "/collisionobject/convex_shape.collisionobject"
                 :pb-class        Physics$CollisionObjectDesc
                 :test-fn (fn [pb targets]
                            (is (= "" (:collision-shape pb)))
                            (is (= 1 (count (get-in pb [:embedded-collision-shape :shapes])))))}
                {:label           "Tile Source"
                 :path            "/tile_source/simple.tilesource"
                 :pb-class        TextureSetProto$TextureSet
                 :test-fn (fn [pb targets]
                            (is (= "default" (:collision-group (first (:convex-hulls pb)))))
                            (is (< 0 (count (:convex-hull-points pb)))))}
                {:label "Spine Scene"
                 :path "/player/spineboy.spinescene"
                 :pb-class Rig$RigScene
                 :resource-fields [:texture-set :skeleton :animation-set :mesh-set]
                 :test-fn (fn [pb targets]
                            (is (some? (-> pb :texture-set (target targets) :texture)))
                            (is (= 0 (-> pb :mesh-set (target targets) :mesh-entries first :id)))
                            (is (< 0 (-> pb :mesh-set (target targets) :mesh-entries count)))
                            (is (< 0 (-> pb :animation-set (target targets) :animations count)))
                            (is (< 0 (-> pb :skeleton (target targets) :bones count))))}
                {:label "Spine Scene with weighted mesh"
                 :path "/ladder/ladder.spinescene"
                 :pb-class Rig$RigScene
                 :resource-fields [:texture-set :skeleton :animation-set :mesh-set]
                 :test-fn (fn [pb targets]
                            (let [mesh-set (-> pb :mesh-set (target targets))]
                              (doseq [mesh-entry (:mesh-entries mesh-set)]
                                (doseq [mesh (:meshes mesh-entry)]
                                  (is (= (/ (count (:positions mesh)) 3)
                                         (/ (count (:bone-indices mesh)) 4)))))))}
                {:label "Spine Scene with IKs and IK animation"
                 :path "/raptor/raptor.spinescene"
                 :pb-class Rig$RigScene
                 :resource-fields [:texture-set :skeleton :animation-set :mesh-set]
                 :test-fn (fn [pb targets]
                            (is (some? (-> pb :texture-set (target targets) :texture)))
                            (is (= 0 (-> pb :mesh-set (target targets) :mesh-entries first :id)))
                            (is (< 0 (-> pb :mesh-set (target targets) :mesh-entries count)))
                            (is (< 0 (-> pb :animation-set (target targets) :animations count)))
                            (is (< 0 (-> pb :skeleton (target targets) :bones count)))
                            (is (< 0 (-> pb :skeleton (target targets) :iks count))))}
               {:label "Spine Model"
                :path "/player/spineboy.spinemodel"
                :pb-class Spine$SpineModelDesc
                :resource-fields [:spine-scene :material]}
               {:label "Label"
                :path "/main/label.label"
                :pb-class Label$LabelDesc
                :resource-fields [:font :material]
                :test-fn (fn [pb targets]
                           (is (= {:color [1.0 1.0 1.0 1.0],
                                   :line-break false,
                                   :scale [1.0 1.0 1.0 0.0],
                                   :blend-mode :blend-mode-alpha,
                                   :leading 1.0,
                                   :font "/builtins/fonts/system_font.fontc",
                                   :size [128.0 32.0 0.0 0.0],
                                   :tracking 0.0,
                                   :material "/builtins/fonts/label.materialc",
                                   :outline [0.0 0.0 0.0 1.0],
                                   :pivot :pivot-center,
                                   :shadow [0.0 0.0 0.0 1.0],
                                   :text "Label"}
                                 pb)))}
               {:label "Model"
                :path "/model/book_of_defold.model"
                :pb-class ModelProto$Model
                :resource-fields [:rig-scene :material]
                :test-fn (fn [pb targets]
                           (let [rig-scene (target (:rig-scene pb) targets)]
                             (is (= "" (:animation-set rig-scene)))
                             (is (= "" (:skeleton rig-scene)))
                             (is (= "" (:texture-set rig-scene)))

                             ;; TODO - id must be 0 currently because of the runtime
                             ;; (is (= (murmur/hash64 "Book") (-> pb :rig-scene (target targets) :mesh-set (target targets) :mesh-entries first :id))))})
                             (is (= 0 (-> rig-scene :mesh-set (target targets) :mesh-entries first :id)))))}
               {:label "Model with animations"
                :path "/model/treasure_chest.model"
                :pb-class ModelProto$Model
                :resource-fields [:rig-scene :material]
                :test-fn (fn [pb targets]
                           (let [rig-scene (target (:rig-scene pb) targets)
                                 animation-set (target (:animation-set rig-scene) targets)
                                 mesh-set (target (:mesh-set rig-scene) targets)
                                 skeleton (target (:skeleton rig-scene) targets)]
                             (is (= "" (:texture-set rig-scene)))

                             (let [animations (-> animation-set :animations)]
                               (is (= 2 (count animations)))
                               (is (= #{(murmur/hash64 "treasure_chest")
                                        (murmur/hash64 "treasure_chest_sub_animation/treasure_chest_anim_out")}
                                      (set (map :id animations)))))

                             (let [mesh (-> mesh-set :mesh-attachments first)]
                               (is (< 2 (-> mesh :indices count))))

                             ;; TODO - id must be 0 currently because of the runtime
                             ;; (is (= (murmur/hash64 "Book") (get-in pb [:mesh-entries 0 :id])))
                             (is (= 0 (-> mesh-set :mesh-entries first :id)))

                             (is (= 3 (count (:bones skeleton))))
                             (is (= (:bone-list mesh-set) (:bone-list animation-set)))
                             (is (set/subset? (:bone-list mesh-set) (set (map :id (:bones skeleton)))))))}]
               "/collection_proxy/with_collection.collectionproxy"
               [{:label "Collection proxy"
                 :path "/collection_proxy/with_collection.collectionproxy"
                 :pb-class GameSystem$CollectionProxyDesc
                 :resource-fields [:collection]}]
               "/gui/spine.gui"
               [{:label "Gui with spine scene"
                 :path "/gui/spine.gui"
                 :pb-class Gui$SceneDesc
                 :resource-fields [[:spine-scenes :spine-scene]]
                 :test-fn (fn [pb targets]
                            (let [main-node (first (filter #(= "spine" (:id %)) (:nodes pb)))
                                  nodes (into #{} (map :id (:nodes pb)))]
                              (is (= "" (:spine-skin main-node)))
                              (is (every? nodes ["spine" "spine/root" "box"]))))}]
               "/model/book_of_defold_no_tex.model"
               [{:label "Model with empty texture"
                 :path "/model/book_of_defold_no_tex.model"
                 :pb-class ModelProto$Model
                 :resource-fields [:rig-scene :material]
                 :test-fn (fn [pb targets]
                            (let [rig-scene (target (:rig-scene pb) targets)
                                  mesh-set (target (:mesh-set rig-scene) targets)]
                              (is (= "" (:texture-set rig-scene)))
                              (is (= [""] (:textures pb)))

                              (let [mesh (-> mesh-set :mesh-attachments first)]
                                (is (< 2 (-> mesh :indices count))))))}]})

(defn- run-pb-case [case content-by-source content-by-target]
  (testing (str "Testing " (:label case))
           (let [pb         (some->> (get content-by-source (:path case))
                              (protobuf/bytes->map (:pb-class case)))
                 test-fn    (:test-fn case)
                 res-fields [:sound]]
             (when test-fn
               (test-fn pb content-by-target))
             (doseq [field (:resource-fields case)]
               (doseq [field (if (vector? field)
                               (map-indexed (fn [i v] [(first field) i (second field)]) (get pb (first field)))
                               [[field]])
                       :let [path (get-in pb field)]]
                 (is (contains? content-by-target path))
                 (is (> (count (get content-by-target path)) 0)))))))

(defn- content-bytes [artifact]
  (with-open [in (io/input-stream (:resource artifact))
              out (ByteArrayOutputStream.)]
    (IOUtils/copy in out)
    (.toByteArray out)))

(defmacro with-build-results [path & forms]
  `(with-loaded-project project-path
     (let [~'path              ~path
           ~'resource-node     (test-util/resource-node ~'project ~path)
           evaluation-context# (g/make-evaluation-context)
           old-artifact-map#   (workspace/artifact-map ~'workspace)
           ~'build-results     (project/build! ~'project ~'resource-node evaluation-context# nil old-artifact-map# progress/null-render-progress!)
           ~'build-artifacts   (:artifacts ~'build-results)
           ~'_                 (when-not (contains? ~'build-results :error)
                                 (workspace/artifact-map! ~'workspace (:artifact-map ~'build-results))
                                 (workspace/etags! ~'workspace (:etags ~'build-results)))
           ~'_                 (g/update-cache-from-evaluation-context! evaluation-context#)
           ~'content-by-source (into {} (keep #(when-let [~'r (:resource (:resource %))]
                                                 [(resource/proj-path ~'r) (content-bytes %)])
                                              ~'build-artifacts))
           ~'content-by-target (into {} (keep #(when-let [~'r (:resource %)]
                                                 [(resource/proj-path ~'r) (content-bytes %)])
                                              ~'build-artifacts))]
       ~@forms)))

(deftest build-pb-cases
  (doseq [[path cases] pb-cases]
    (with-build-results path
      (doseq [case cases]
        (run-pb-case case content-by-source content-by-target)))))

(deftest build-coll-hierarchy
  (testing "Building collection hierarchies"
    (with-build-results "/hierarchy/base.collection"
      (let [content   (get content-by-source "/hierarchy/base.collection")
            desc      (GameObject$CollectionDesc/parseFrom content)
            instances (.getInstancesList desc)
            go-ext    (:build-ext (workspace/get-resource-type workspace "go"))]
        (is (= 3 (count instances)))
        (let [ids (loop [instances (vec instances)
                         ids       (transient #{})]
                    (if-let [inst (first instances)]
                      (do
                        (is (.startsWith (.getId inst) "/sub1/sub2"))
                        (is (.endsWith (.getPrototype inst) go-ext))
                        (if (.endsWith (.getId inst) "empty_child")
                          (is (<= (Math/abs (- 10 (.getX (.getPosition inst)))) math/epsilon))
                          (is (<= (Math/abs (- 30 (.getX (.getPosition inst)))) math/epsilon)))
                        (recur (rest instances) (conj! ids (.getId inst))))
                      (persistent! ids)))]
          (doseq [inst instances]
            (is (every? ids (.getChildrenList inst)))))))))

(defn- count-exts [paths ext]
  (count (filter #(.endsWith % ext) paths)))

(defn- project-build [project resource-node evaluation-context]
  (let [workspace (project/workspace project)
        old-artifact-map (workspace/artifact-map workspace)
        build-results (project/build! project resource-node evaluation-context nil old-artifact-map progress/null-render-progress!)]
    (when-not (contains? build-results :error)
      (workspace/artifact-map! workspace (:artifact-map build-results))
      (workspace/etags! workspace (:etags build-results)))
    build-results))

(defn- project-build-artifacts [project resource-node evaluation-context]
  (:artifacts (project-build project resource-node evaluation-context)))

(deftest merge-gos
  (testing "Verify equivalent game objects are merged"
    (with-loaded-project project-path
      (doseq [path ["/merge/merge_embed.collection"
                    "/merge/merge_refs.collection"]
              :let [resource-node (test-util/resource-node project path)
                    build-artifacts (project-build-artifacts project resource-node (g/make-evaluation-context))
                    content-by-source (into {} (map #(do [(resource/proj-path (:resource (:resource %))) (content-bytes %)])
                                                    build-artifacts))
                    content-by-target (into {} (map #(do [(resource/proj-path (:resource %)) (content-bytes %)])
                                                    build-artifacts))]]
        (is (= 1 (count-exts (keys content-by-target) "goc")))
        (is (= 1 (count-exts (keys content-by-target) "spritec")))
        (let [content      (get content-by-source path)
              desc         (GameObject$CollectionDesc/parseFrom content)
              target-paths (set (map #(resource/proj-path (:resource %)) build-artifacts))]
          (doseq [inst (.getInstancesList desc)
                  :let [prototype (.getPrototype inst)]]
            (is (contains? target-paths prototype))
            (let [content (get content-by-target prototype)
                  desc    (GameObject$PrototypeDesc/parseFrom content)]
              (doseq [comp (.getComponentsList desc)
                      :let [component (.getComponent comp)]]
                (is (contains? target-paths component))))))))))

(deftest embed-raw-sound
  (testing "Verify raw sound components (.wav or .ogg) are converted to embedded sounds (.sound)"
    (with-build-results "/main/raw_sound.go"
      (let [content    (get content-by-source path)
            desc       (protobuf/bytes->map GameObject$PrototypeDesc content)
            sound-path (get-in desc [:components 0 :component])
            ext        (FilenameUtils/getExtension sound-path)]
        (is (= ext "soundc"))
        (let [sound-desc (protobuf/bytes->map Sound$SoundDesc (content-by-target sound-path))]
          (is (contains? content-by-target (:sound sound-desc))))))))

(defn- first-source [node label]
  (ffirst (g/sources-of node label)))

(deftest break-merged-targets
  (with-build-results "/merge/merge_embed.collection"
    (is (= 1 (count-exts (keys content-by-target) "goc")))
    (is (= 1 (count-exts (keys content-by-target) "spritec")))
    (let [go-node   (first-source (first-source resource-node :child-scenes) :source-id)
          comp-node (first-source go-node :child-scenes)]
      (testing "Verify equivalent game objects are not merged after being changed in memory"
               (g/transact (g/delete-node comp-node))
               (let [build-artifacts   (project-build-artifacts project resource-node (g/make-evaluation-context))
                     content-by-target (into {} (map #(do [(resource/proj-path (:resource %)) (content-bytes %)])
                                                     build-artifacts))]
                 (is (= 2 (count-exts (keys content-by-target) "goc")))
                 (is (= 1 (count-exts (keys content-by-target) "spritec")))))
      (g/undo! (g/node-id->graph-id project))
      (testing "Verify equivalent sprites are not merged after being changed in memory"
               (let [sprite (test-util/prop-node-id comp-node :blend-mode)]
                 (test-util/prop! sprite :blend-mode :blend-mode-add)
                 (let [build-artifacts   (project-build-artifacts project resource-node (g/make-evaluation-context))
                       content-by-target (into {} (map #(do [(resource/proj-path (:resource %)) (content-bytes %)])
                                                       build-artifacts))]
                   (is (= 2 (count-exts (keys content-by-target) "goc")))
                   (is (= 2 (count-exts (keys content-by-target) "spritec")))))))))

(defmacro measure [& forms]
  `(let [start# (System/currentTimeMillis)]
     ~@forms
     (- (System/currentTimeMillis) start#)))

(deftest build-cached
  (testing "Verify the build cache works as expected"
    (with-loaded-project project-path
      (let [path          "/game.project"
            resource-node (test-util/resource-node project path)
            evaluation-context (g/make-evaluation-context)
            first-time    (measure (project-build-artifacts project resource-node evaluation-context))
            _ (g/update-cache-from-evaluation-context! evaluation-context)
            evaluation-context (g/make-evaluation-context)
            second-time   (measure (project-build-artifacts project resource-node evaluation-context))]
        (is (< (* 20 second-time) first-time))
        (let [atlas (test-util/resource-node project "/player/spineboy.atlas")]
          (g/transact (g/set-property atlas :margin 10))
          (let [third-time (measure (project-build-artifacts project resource-node (g/make-evaluation-context)))]
            (is (< (* 2 second-time) third-time))))))))

(defn- build-path [workspace proj-path]
  (io/file (workspace/build-path workspace) proj-path))

(defn- abs-project-path [workspace proj-path]
  (io/file (workspace/project-path workspace) proj-path))

(defn mtime [^File f]
  (.lastModified f))

(deftest build-atlas
  (testing "Building atlas"
    (with-build-results "/background/background.atlas"
      (let [content (get content-by-source "/background/background.atlas")
            desc    (TextureSetProto$TextureSet/parseFrom content)]
        (is (contains? content-by-target (.getTexture desc)))))))

(deftest build-atlas-with-error
  (testing "Building atlas with error"
    (with-loaded-project project-path
      (let [path              "/background/background.atlas"
            resource-node     (test-util/resource-node project path)
            _                 (g/set-property! resource-node :margin -42)
            build-results     (project-build project resource-node (g/make-evaluation-context))]
        (is (instance? internal.graph.error_values.ErrorValue (:error build-results)))))))

(deftest build-font
  (testing "Building TTF font"
    (with-build-results "/fonts/score.font"
      (let [content (get content-by-source "/fonts/score.font")
            desc (protobuf/bytes->map Font$FontMap content)]
        (is (= 1024 (:cache-width desc)))
        (is (= 256 (:cache-height desc))))))
  (testing "Building BMFont"
    (with-build-results "/fonts/gradient.font"
      (let [content (get content-by-source "/fonts/gradient.font")
            desc (protobuf/bytes->map Font$FontMap content)]
        (is (= 1024 (:cache-width desc)))
        (is (= 512 (:cache-height desc)))))))

(deftest build-script
  (testing "Buildling a valid script succeeds"
    (with-build-results "/script/good.script"
      (let [content (get content-by-source "/script/good.script")
            module    (Lua$LuaModule/parseFrom content)
            source (.getSource module)]
        (is (pos? (.size (.getBytecode source))))
        (is (= "/script/good.script" (.getFilename source))))))
  (testing "Building a broken script fails"
    (with-build-results "/script/bad.script"
      (let [content (get content-by-source "/script/bad.script")]
        (is (nil? content))))))

(deftest build-script-properties
  (with-build-results "/script/props.collection"
    (doseq [[res-path pb decl-path] [["/script/props.script" Lua$LuaModule [:properties]]
                                     ["/script/props.go" GameObject$PrototypeDesc [:components 0 :property-decls]]
                                     ["/script/props.collection" GameObject$CollectionDesc [:instances 0 :component-properties 0 :property-decls]]]]
      (let [content (get content-by-source res-path)
            desc (protobuf/bytes->map pb content)
            decl (get-in desc decl-path)]
        (is (not-empty (:number-entries decl)))
        (is (not-empty (:hash-entries decl)))
        (is (not-empty (:url-entries decl)))
        (is (not-empty (:vector3-entries decl)))
        (is (not-empty (:vector4-entries decl)))
        (is (not-empty (:quat-entries decl)))
        (is (not-empty (:bool-entries decl)))
        (is (not-empty (:float-values decl)))
        (is (not-empty (:hash-values decl)))
        (is (not-empty (:string-values decl)))))
    (let [collection-content (get content-by-source "/script/props.collection")
          collection-desc (protobuf/bytes->map GameObject$CollectionDesc collection-content)
          instance-map (into {} (map (juxt :id identity) (:instances collection-desc)))
          embedded-props-target (:prototype (instance-map "/embedded_props"))
          embedded-content (content-by-target embedded-props-target)
          embedded-desc (protobuf/bytes->map GameObject$PrototypeDesc embedded-content)
          decl (get-in embedded-desc [:components 0 :property-decls])]
      (is (not-empty (:number-entries decl)))
      (is (not-empty (:hash-entries decl)))
      (is (not-empty (:url-entries decl)))
      (is (not-empty (:vector3-entries decl)))
      (is (not-empty (:vector4-entries decl)))
      (is (not-empty (:quat-entries decl)))
      (is (not-empty (:bool-entries decl)))
      (is (not-empty (:float-values decl)))
      (is (not-empty (:hash-values decl)))
      (is (not-empty (:string-values decl)))))
  (with-build-results "/script/sub_props.collection"
    (doseq [[res-path pb decl-path] [["/script/sub_props.collection" GameObject$CollectionDesc [:instances 0 :component-properties 0 :property-decls]]]]
      (let [content (get content-by-source res-path)
            desc (protobuf/bytes->map pb content)
            decl (get-in desc decl-path)]
        (is (not-empty (:number-entries decl)))
        (is (not-empty (:hash-entries decl)))
        (is (not-empty (:url-entries decl)))
        (is (not-empty (:vector3-entries decl)))
        (is (not-empty (:vector4-entries decl)))
        (is (not-empty (:quat-entries decl)))
        (is (not-empty (:bool-entries decl)))
        (is (not-empty (:float-values decl)))
        (is (not-empty (:hash-values decl)))
        (is (not-empty (:string-values decl)))))
    ;; Sub-collections should not be built separately
    (is (not (contains? content-by-source "/script/props.collection"))))
  (with-build-results "/script/sub_sub_props.collection"
    (doseq [[res-path pb decl-path] [["/script/sub_sub_props.collection" GameObject$CollectionDesc [:instances 0 :component-properties 0 :property-decls]]]]
      (let [content (get content-by-source res-path)
            desc (protobuf/bytes->map pb content)
            decl (get-in desc decl-path)]
        (is (not-empty (:number-entries decl)))
        (is (not-empty (:hash-entries decl)))
        (is (not-empty (:url-entries decl)))
        (is (not-empty (:vector3-entries decl)))
        (is (not-empty (:vector4-entries decl)))
        (is (not-empty (:quat-entries decl)))
        (is (not-empty (:bool-entries decl)))
        (is (not-empty (:float-values decl)))
        (is (not-empty (:hash-values decl)))
        (is (not-empty (:string-values decl)))))
    ;; Sub-collections should not be built separately
    (is (not (contains? content-by-source "/script/sub_props.collection")))))

(deftest build-script-properties-override-values
  (with-build-results "/script/override.collection"
    (are [path pb-class val-path expected] (let [content (get content-by-source path)
                                                 desc (protobuf/bytes->map pb-class content)
                                                 float-values (get-in desc val-path)]
                                             (= [expected] float-values))
      "/script/override.script"      Lua$LuaModule             [:properties :float-values] 1.0
      "/script/override.go"          GameObject$PrototypeDesc  [:components 0 :property-decls :float-values] 2.0
      "/script/override.collection"  GameObject$CollectionDesc [:instances 0 :component-properties 0 :property-decls :float-values] 3.0))
  (with-build-results "/script/override_parent.collection"
    (are [path pb-class val-path expected] (let [content (get content-by-source path)
                                                 desc (protobuf/bytes->map pb-class content)
                                                 float-values (get-in desc val-path)]
                                             (= [expected] float-values))
      "/script/override_parent.collection" GameObject$CollectionDesc [:instances 0 :component-properties 0 :property-decls :float-values] 4.0)))

(deftest build-gui-templates
  ;; Reads from test_project rather than build_project
  (with-loaded-project
    (let [path              "/gui/scene.gui"
          resource-node     (test-util/resource-node project path)
          build-artifacts   (project-build-artifacts project resource-node (g/make-evaluation-context))
          content-by-source (into {} (map #(do [(resource/proj-path (:resource (:resource %))) (content-bytes %)]) build-artifacts))
          content-by-target (into {} (map #(do [(resource/proj-path (:resource %)) (content-bytes %)]) build-artifacts))
          content           (get content-by-source path)
          desc              (protobuf/pb->map (Gui$SceneDesc/parseFrom content))]
      (is (= ["box" "pie" "sub_scene/sub_box" "box1" "text"] (mapv :id (:nodes desc))))
      (let [sub (get-in desc [:nodes 2])]
        (is (= "layer" (:layer sub)))
        (is (= 0.5 (:alpha sub)))
        (is (= [1.0 1.0 1.0 1.0] (:scale sub)))
        (is (= [0.0 0.0 0.0 1.0] (:rotation sub)))
        (is (= [1100.0 640.0 0.0 1.0] (:position sub))))
      (is (contains? content-by-source "/graphics/atlas.atlas"))
      (is (contains? content-by-source "/fonts/big_score.font"))
      (let [textures (zipmap (map :name (:textures desc)) (map :texture (:textures desc)))]
        (is (= "/gui/gui.texturesetc" (get textures "main")))
        (is (= "/graphics/atlas.texturesetc" (get textures "sub_main"))))
      (let [fonts (zipmap (map :name (:fonts desc)) (map :font (:fonts desc)))]
        (is (= "/builtins/fonts/system_font.fontc" (get fonts "system_font")))
        (is (= "/fonts/big_score.fontc" (get fonts "sub_font")))))))

(deftest build-game-project
  (with-build-results "/game.project"
    (let [target-exts (into #{} (map #(:build-ext (resource/resource-type (:resource %))) build-artifacts))
          exp-paths   [path
                       "/main/main.collection"
                       "/main/main.script"
                       "/input/game.input_binding"
                       "/builtins/render/default.render"
                       "/builtins/render/default.render_script"
                       "/background/bg.png"
                       "/tile_source/simple.tilesource"
                       "/main/blob.tilemap"
                       "/collisionobject/tile_map.collisionobject"
                       "/collisionobject/convex_shape.collisionobject"]
          exp-exts    ["vpc" "fpc" "texturec"]]
      (doseq [ext exp-exts]
        (is (contains? target-exts ext)))
      (doseq [path exp-paths]
        (is (contains? content-by-source path)))
      (let [content (get content-by-source "/main/main.collection")
            desc    (GameObject$CollectionDesc/parseFrom content)
            go-ext  (:build-ext (workspace/get-resource-type workspace "go"))]
        (doseq [inst (.getInstancesList desc)]
          (is (.endsWith (.getPrototype inst) go-ext)))))
    (let [content (get content-by-source "/game.project")]
      (is (some? (re-find #"/main/main\.collectionc" (String. content "UTF-8")))))))

(deftest build-game-project-with-error
  (with-loaded-project project-path
    (let [path                "/game.project"
          resource-node       (test-util/resource-node project path)
          atlas-path          "/background/background.atlas"
          atlas-resource-node (test-util/resource-node project atlas-path)
          _                   (g/set-property! atlas-resource-node :inner-padding -42)
          build-results       (project-build project resource-node (g/make-evaluation-context))]
      (is (instance? internal.graph.error_values.ErrorValue (:error build-results))))))

(defn- check-project-setting [properties path expected-value]
  (let [value (settings-core/get-setting properties path)]
    (is (= expected-value value))))

(deftest build-game-project-with-buildtime-conversion
  (with-loaded-project "test/resources/buildtime_conversion"
<<<<<<< HEAD
                       (let [game-project (test-util/resource-node project "/game.project")]
                         (let [br (project-build project game-project (g/make-evaluation-context))]
                           (is (not (contains? br :error)))
                           (with-open [r (io/reader (build-path workspace "game.projectc"))]
                             (let [built-properties (settings-core/parse-settings r)]

                               ;; Check build-time conversion has taken place
                               ;; Having 'variable_dt' checked should map to 'vsync' 0 and 'update_frequency' 0
                               (check-project-setting built-properties ["display" "variable_dt"] "1")
                               (check-project-setting built-properties ["display" "vsync"] "0")
                               (check-project-setting built-properties ["display" "update_frequency"] "0")))))))
=======
    (let [game-project (test-util/resource-node project "/game.project")]
     (let [br (project-build project game-project (g/make-evaluation-context))]
       (is (not (contains? br :error)))
       (with-open [r (io/reader (build-path workspace "game.projectc"))]
         (let [built-properties (settings-core/parse-settings r)]

           ;; Check build-time conversion has taken place
           ;; Having 'variable_dt' checked should map to 'vsync' 0 and 'update_frequency' 0
           (check-project-setting built-properties ["display" "variable_dt"] "1")
           (check-project-setting built-properties ["display" "vsync"] "0")
           (check-project-setting built-properties ["display" "update_frequency"] "0")))))))
>>>>>>> 96764059

(deftest build-game-project-properties
  (with-loaded-project "test/resources/game_project_properties"
                       (let [game-project (test-util/resource-node project "/game.project")]
                         (let [br (project-build project game-project (g/make-evaluation-context))]
                           (is (not (contains? br :error)))
                           (with-open [r (io/reader (build-path workspace "game.projectc"))]
                             (let [built-properties (settings-core/parse-settings r)]

<<<<<<< HEAD
                               ;; Overwrite defualt value
=======
                               ;; Overwrite default value
>>>>>>> 96764059
                               (check-project-setting built-properties ["project" "title"] "Game Project Properties")

                               ;; Non existent property
                               (check-project-setting built-properties ["project" "doesn't_exist"] nil)

                               ;; Default boolean value
                               (check-project-setting built-properties ["script" "shared_state"] "0")

                               ;; Default number value
                               (check-project-setting built-properties ["display" "width"] "960")

                               ;; Custom property
                               (check-project-setting built-properties ["custom" "love"] "defold")

                               ;; project.dependencies entry should be removed
<<<<<<< HEAD
                               (check-project-setting built-properties ["project" "dependencies"] nil)))))))
=======
                               (check-project-setting built-properties ["project" "dependencies"] nil)

                               ;; Compiled resource
                               (check-project-setting built-properties ["display" "display_profiles"] "/builtins/render/default.display_profilesc")

                               ;; Copy-only resource
                               (check-project-setting built-properties ["osx" "infoplist"] "/builtins/manifests/osx/Info.plist")

                               ;; Check so that empty defaults are not included
                               (check-project-setting built-properties ["tracking" "app_id"] nil)

                               ;; Check so empty custom properties are included as empty strings
                               (check-project-setting built-properties ["custom" "should_be_empty"] "")))))))
>>>>>>> 96764059

(defmacro with-setting [path value & body]
  ;; assumes game-project in scope
  (let [path-list (string/split path #"/")]
    `(let [old-value# (game-project/get-setting ~'game-project ~path-list)]
       (game-project/set-setting! ~'game-project ~path-list ~value)
           (try
             ~@body
             (finally
               (game-project/set-setting! ~'game-project ~path-list old-value#))))))

(defn- check-file-contents [workspace specs]
  (doseq [[path content] specs]
    (let [file (build-path workspace path)]
      (is (true? (.exists file)))
      (is (= (slurp file) content)))))

(deftest build-with-custom-resources
  (with-loaded-project "test/resources/custom_resources_project"
    (let [game-project (test-util/resource-node project "/game.project")]
      (with-setting "project/custom_resources" "root.stuff"
        (project-build project game-project (g/make-evaluation-context))
        (check-file-contents workspace [["root.stuff" "root.stuff"]])
      (with-setting "project/custom_resources" "/root.stuff"
        (project-build project game-project (g/make-evaluation-context))
        (check-file-contents workspace [["root.stuff" "root.stuff"]])
      (with-setting "project/custom_resources" "assets"
        (project-build project game-project (g/make-evaluation-context))
        (check-file-contents workspace
                             [["assets/some.stuff" "some.stuff"]
                              ["assets/some2.stuff" "some2.stuff"]]))
      (with-setting "project/custom_resources" "/assets"
        (project-build project game-project (g/make-evaluation-context))
        (check-file-contents workspace
                             [["assets/some.stuff" "some.stuff"]
                              ["assets/some2.stuff" "some2.stuff"]]))
      (with-setting "project/custom_resources" "assets, root.stuff"
        (project-build project game-project (g/make-evaluation-context))
        (check-file-contents workspace
                             [["assets/some.stuff" "some.stuff"]
                              ["assets/some2.stuff" "some2.stuff"]
                              ["root.stuff" "root.stuff"]]))
      (with-setting "project/custom_resources" "assets, root.stuff, /more_assets/"
        (project-build project game-project (g/make-evaluation-context))
        (check-file-contents workspace
                             [["assets/some.stuff" "some.stuff"]
                              ["assets/some2.stuff" "some2.stuff"]
                              ["root.stuff" "root.stuff"]
                              ["more_assets/some_more.stuff" "some_more.stuff"]
                              ["more_assets/some_more2.stuff" "some_more2.stuff"]]))
      (with-setting "project/custom_resources" "nonexistent_path"
        (project-build project game-project (g/make-evaluation-context))
        (doseq [path ["assets/some.stuff" "assets/some2.stuff"
                      "root.stuff"
                      "more_assets/some_more.stuff" "more_assets/some_more2.stuff"]]
          (is (false? (.exists (build-path workspace path)))))))))))

(deftest custom-resources-cached
  (testing "Check custom resources are only rebuilt when source has changed"
    (with-clean-system
      (let [workspace (test-util/setup-scratch-workspace! world "test/resources/custom_resources_project")
            project (test-util/setup-project! workspace)
            game-project (test-util/resource-node project "/game.project")]
        (with-setting "project/custom_resources" "assets"
          (project-build project game-project (g/make-evaluation-context))
          (let [initial-some-mtime (mtime (build-path workspace "assets/some.stuff"))
                initial-some2-mtime (mtime (build-path workspace "assets/some2.stuff"))]
            (Thread/sleep 1000)
            (spit (abs-project-path workspace "assets/some.stuff") "new stuff")
            (workspace/resource-sync! workspace)
            (project-build project game-project (g/make-evaluation-context))
            (is (not (= initial-some-mtime (mtime (build-path workspace "assets/some.stuff")))))
            (is (= initial-some2-mtime (mtime (build-path workspace "assets/some2.stuff"))))))))))

(deftest dependencies-are-removed-from-game-project
  (with-loaded-project project-path
    (let [path           "/game.project"
          game-project   (test-util/resource-node project path)
          dependency-url "http://localhost:1234/dependency.zip"]
      (game-project/set-setting! game-project ["project" "dependencies"] dependency-url)
      (let [build-artifacts      (project-build-artifacts project game-project (g/make-evaluation-context))
            content-by-source    (into {} (keep #(when-let [r (:resource (:resource %))]
                                                   [(resource/proj-path r) (content-bytes %)]))
                                       build-artifacts)
            content              (get content-by-source "/game.project")
            game-project-content (String. content)]
        (is (not (.contains game-project-content dependency-url)))))))

(deftest collision-groups-data-doesnt-break-build
  (with-clean-system
    (let [workspace (test-util/setup-scratch-workspace! world "test/resources/collision_project")
          project (test-util/setup-project! workspace)
          game-project (test-util/resource-node project "/game.project")]
      (let [br (project-build project game-project (g/make-evaluation-context))]
        (is (not (contains? br :error))))
      (testing "Removing an unreferenced collisionobject should not break the build"
        (let [f (File. (workspace/project-path workspace) "knight.collisionobject")]
          (fs/delete-file! f)
          (workspace/resource-sync! workspace))
        (let [br (project-build project game-project (g/make-evaluation-context))]
          (is (not (contains? br :error))))))))

(deftest inexact-path-casing-produces-build-error
  (with-loaded-project project-path
    (let [game-project-node (test-util/resource-node project "/game.project")
          atlas-node (test-util/resource-node project "/background/background.atlas")
          atlas-image-node (ffirst (g/sources-of atlas-node :image-resources))
          image-resource (g/node-value atlas-image-node :image)
          workspace (resource/workspace image-resource)
          uppercase-image-path (string/upper-case (resource/proj-path image-resource))
          uppercase-image-resource (workspace/resolve-workspace-resource workspace uppercase-image-path)]
      (g/set-property! atlas-image-node :image uppercase-image-resource)
      (let [build-error (:error (project-build project game-project-node (g/make-evaluation-context)))
            error-message (some :message (tree-seq :causes :causes build-error))]
        (is (g/error? build-error))
        (is (= (str "The file '" uppercase-image-path "' could not be found.") error-message))))))<|MERGE_RESOLUTION|>--- conflicted
+++ resolved
@@ -607,19 +607,6 @@
 
 (deftest build-game-project-with-buildtime-conversion
   (with-loaded-project "test/resources/buildtime_conversion"
-<<<<<<< HEAD
-                       (let [game-project (test-util/resource-node project "/game.project")]
-                         (let [br (project-build project game-project (g/make-evaluation-context))]
-                           (is (not (contains? br :error)))
-                           (with-open [r (io/reader (build-path workspace "game.projectc"))]
-                             (let [built-properties (settings-core/parse-settings r)]
-
-                               ;; Check build-time conversion has taken place
-                               ;; Having 'variable_dt' checked should map to 'vsync' 0 and 'update_frequency' 0
-                               (check-project-setting built-properties ["display" "variable_dt"] "1")
-                               (check-project-setting built-properties ["display" "vsync"] "0")
-                               (check-project-setting built-properties ["display" "update_frequency"] "0")))))))
-=======
     (let [game-project (test-util/resource-node project "/game.project")]
      (let [br (project-build project game-project (g/make-evaluation-context))]
        (is (not (contains? br :error)))
@@ -631,7 +618,6 @@
            (check-project-setting built-properties ["display" "variable_dt"] "1")
            (check-project-setting built-properties ["display" "vsync"] "0")
            (check-project-setting built-properties ["display" "update_frequency"] "0")))))))
->>>>>>> 96764059
 
 (deftest build-game-project-properties
   (with-loaded-project "test/resources/game_project_properties"
@@ -641,11 +627,7 @@
                            (with-open [r (io/reader (build-path workspace "game.projectc"))]
                              (let [built-properties (settings-core/parse-settings r)]
 
-<<<<<<< HEAD
-                               ;; Overwrite defualt value
-=======
                                ;; Overwrite default value
->>>>>>> 96764059
                                (check-project-setting built-properties ["project" "title"] "Game Project Properties")
 
                                ;; Non existent property
@@ -661,9 +643,6 @@
                                (check-project-setting built-properties ["custom" "love"] "defold")
 
                                ;; project.dependencies entry should be removed
-<<<<<<< HEAD
-                               (check-project-setting built-properties ["project" "dependencies"] nil)))))))
-=======
                                (check-project-setting built-properties ["project" "dependencies"] nil)
 
                                ;; Compiled resource
@@ -677,7 +656,6 @@
 
                                ;; Check so empty custom properties are included as empty strings
                                (check-project-setting built-properties ["custom" "should_be_empty"] "")))))))
->>>>>>> 96764059
 
 (defmacro with-setting [path value & body]
   ;; assumes game-project in scope
