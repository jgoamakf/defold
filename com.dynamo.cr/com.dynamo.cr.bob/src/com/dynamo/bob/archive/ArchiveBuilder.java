--- conflicted
+++ resolved
@@ -5,10 +5,7 @@
 import java.io.FileOutputStream;
 import java.io.IOException;
 import java.io.RandomAccessFile;
-<<<<<<< HEAD
-=======
 import java.nio.channels.ShutdownChannelGroupException;
->>>>>>> 541ed580
 import java.nio.file.Files;
 import java.nio.file.Path;
 import java.security.NoSuchAlgorithmException;
@@ -24,10 +21,7 @@
 import com.dynamo.bob.pipeline.ResourceNode;
 import com.dynamo.crypt.Crypt;
 import com.dynamo.liveupdate.proto.Manifest.HashAlgorithm;
-<<<<<<< HEAD
-=======
 import com.dynamo.liveupdate.proto.Manifest.SignAlgorithm;
->>>>>>> 541ed580
 
 import net.jpountz.lz4.LZ4Compressor;
 import net.jpountz.lz4.LZ4Factory;
@@ -218,44 +212,6 @@
         }
     }
 
-<<<<<<< HEAD
-    public static void main(String[] args) throws IOException {
-        if (args.length < 2) {
-            System.err.println("USAGE: ArchiveBuilder <ROOT> <(out) archive-index> <(out) archive-data> [-c] <FILE1> <FILE2>...");
-        }
-
-        int firstFileArg = 3;
-        boolean doCompress = false;
-        if(args.length > 3)
-        {
-            if("-c".equals(args[3])) {
-                doCompress = true;
-                firstFileArg = 4;
-            } else {
-                doCompress = false;
-                firstFileArg = 3;
-            }
-        }
-
-        ManifestBuilder manifestBuilder = new ManifestBuilder();
-        manifestBuilder.setResourceHashAlgorithm(HashAlgorithm.HASH_MD5);
-        ArchiveBuilder ab = new ArchiveBuilder(args[0], manifestBuilder);
-        for (int i = firstFileArg; i < args.length; ++i) {
-            ab.add(args[i], doCompress);
-        }
-
-        RandomAccessFile archiveIndex = new RandomAccessFile(args[1], "rw");
-        archiveIndex.setLength(0);
-        RandomAccessFile archiveData  = new RandomAccessFile(args[2], "rw");
-        archiveData.setLength(0);
-
-        Path resourcePackDirectory = Files.createTempDirectory("tmp.defold.resourcepack_");
-        ab.write(archiveIndex, archiveData, resourcePackDirectory, new ArrayList<String>());
-
-        archiveIndex.close();
-        archiveData.close();
-
-=======
     private static void printUsageAndTerminate(String message) {
         System.err.println("Usage: ArchiveBuilder <root> <output> [-c] <file> [<file> ...]\n");
         System.err.println("  <root>            - directorypath to root of input files (<file>)");
@@ -361,6 +317,5 @@
         }
 
         System.out.println("Done.");
->>>>>>> 541ed580
     }
 }