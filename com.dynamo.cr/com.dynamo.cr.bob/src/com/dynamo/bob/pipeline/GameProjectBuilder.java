package com.dynamo.bob.pipeline;

import java.io.ByteArrayInputStream;
import java.io.File;
import java.io.FileInputStream;
import java.io.FileNotFoundException;
import java.io.FileOutputStream;
import java.io.IOException;
import java.io.RandomAccessFile;
import java.lang.reflect.Method;
import java.nio.file.Files;
import java.nio.file.Path;
import java.security.NoSuchAlgorithmException;
import java.util.ArrayList;
import java.util.Collection;
import java.util.EnumSet;
import java.util.HashMap;
import java.util.HashSet;
import java.util.LinkedList;
import java.util.List;
import java.util.Map;
import java.util.Set;
import java.util.zip.ZipEntry;
import java.util.zip.ZipOutputStream;

import org.apache.commons.io.FileUtils;
import org.apache.commons.io.FilenameUtils;
import org.apache.commons.io.IOUtils;

import com.dynamo.bob.Builder;
import com.dynamo.bob.BuilderParams;
import com.dynamo.bob.CompileExceptionError;
import com.dynamo.bob.CopyCustomResourcesBuilder;
import com.dynamo.bob.Platform;
import com.dynamo.bob.Project;
import com.dynamo.bob.Task;
import com.dynamo.bob.Task.TaskBuilder;
import com.dynamo.bob.archive.ArchiveBuilder;
import com.dynamo.bob.archive.EngineVersion;
import com.dynamo.bob.archive.ManifestBuilder;
import com.dynamo.bob.fs.IResource;
import com.dynamo.bob.util.BobProjectProperties;
import com.dynamo.camera.proto.Camera.CameraDesc;
import com.dynamo.gameobject.proto.GameObject.CollectionDesc;
import com.dynamo.gameobject.proto.GameObject.PrototypeDesc;
import com.dynamo.gamesystem.proto.GameSystem.CollectionFactoryDesc;
import com.dynamo.gamesystem.proto.GameSystem.CollectionProxyDesc;
import com.dynamo.gamesystem.proto.GameSystem.FactoryDesc;
import com.dynamo.gamesystem.proto.GameSystem.LightDesc;
import com.dynamo.graphics.proto.Graphics.Cubemap;
import com.dynamo.graphics.proto.Graphics.PlatformProfile;
import com.dynamo.graphics.proto.Graphics.TextureProfile;
import com.dynamo.graphics.proto.Graphics.TextureProfiles;
import com.dynamo.gui.proto.Gui;
import com.dynamo.input.proto.Input.GamepadMaps;
import com.dynamo.input.proto.Input.InputBinding;
import com.dynamo.label.proto.Label.LabelDesc;
<<<<<<< HEAD
import com.dynamo.liveupdate.proto.Manifest.HashAlgorithm;
import com.dynamo.liveupdate.proto.Manifest.SignAlgorithm;
import com.dynamo.lua.proto.Lua.LuaModule;
import com.dynamo.model.proto.Model.ModelDesc;
=======
import com.dynamo.model.proto.ModelProto.Model;
>>>>>>> 7646ff86
import com.dynamo.particle.proto.Particle.ParticleFX;
import com.dynamo.physics.proto.Physics.CollisionObjectDesc;
import com.dynamo.proto.DdfExtensions;
import com.dynamo.render.proto.Font.FontMap;
import com.dynamo.render.proto.Material.MaterialDesc;
import com.dynamo.render.proto.Render.DisplayProfiles;
import com.dynamo.render.proto.Render.RenderPrototypeDesc;
import com.dynamo.rig.proto.Rig.MeshSet;
import com.dynamo.rig.proto.Rig.RigScene;
import com.dynamo.rig.proto.Rig.Skeleton;
import com.dynamo.sound.proto.Sound.SoundDesc;
import com.dynamo.spine.proto.Spine.SpineModelDesc;
import com.dynamo.sprite.proto.Sprite.SpriteDesc;
import com.dynamo.textureset.proto.TextureSetProto.TextureSet;
import com.dynamo.tile.proto.Tile.TileGrid;
import com.google.protobuf.DescriptorProtos.FieldOptions;
import com.google.protobuf.Descriptors.FieldDescriptor;
import com.google.protobuf.GeneratedMessage;
import com.google.protobuf.Message;

/**
 * Game project and disk archive builder.
 * @author chmu
 *
 */
@BuilderParams(name = "GameProjectBuilder", inExts = ".project", outExt = "", createOrder = 1000)
public class GameProjectBuilder extends Builder<Void> {

    private static Map<String, Class<? extends GeneratedMessage>> extToMessageClass = new HashMap<String, Class<? extends GeneratedMessage>>();
    private static Set<String> leafResourceTypes = new HashSet<String>();

    static {
        extToMessageClass.put(".collectionc", CollectionDesc.class);
        extToMessageClass.put(".collectionproxyc", CollectionProxyDesc.class);
        extToMessageClass.put(".goc", PrototypeDesc.class);
        extToMessageClass.put(".texturesetc", TextureSet.class);
        extToMessageClass.put(".guic", Gui.SceneDesc.class);
        extToMessageClass.put(".scriptc", LuaModule.class);
        extToMessageClass.put(".gui_scriptc", LuaModule.class);
        extToMessageClass.put(".render_scriptc", LuaModule.class);
        extToMessageClass.put(".luac", LuaModule.class);
        extToMessageClass.put(".tilegridc", TileGrid.class);
        extToMessageClass.put(".collisionobjectc", CollisionObjectDesc.class);
        extToMessageClass.put(".spritec", SpriteDesc.class);
        extToMessageClass.put(".factoryc", FactoryDesc.class);
        extToMessageClass.put(".collectionfactoryc", CollectionFactoryDesc.class);
        extToMessageClass.put(".materialc", MaterialDesc.class);
        extToMessageClass.put(".fontc", FontMap.class);
        extToMessageClass.put(".soundc", SoundDesc.class);
        extToMessageClass.put(".labelc", LabelDesc.class);
        extToMessageClass.put(".modelc", Model.class);
        extToMessageClass.put(".input_bindingc", InputBinding.class);
        extToMessageClass.put(".gamepadsc", GamepadMaps.class);
        extToMessageClass.put(".renderc", RenderPrototypeDesc.class);
        extToMessageClass.put(".particlefxc", ParticleFX.class);
        extToMessageClass.put(".spinemodelc", SpineModelDesc.class);
        extToMessageClass.put(".rigscenec", RigScene.class);
        extToMessageClass.put(".skeletonc", Skeleton.class);
        extToMessageClass.put(".meshsetc", MeshSet.class);
        extToMessageClass.put(".animationsetc", MeshSet.class);
        extToMessageClass.put(".cubemapc", Cubemap.class);
        extToMessageClass.put(".camerac", CameraDesc.class);
        extToMessageClass.put(".lightc", LightDesc.class);
        extToMessageClass.put(".gamepadsc", GamepadMaps.class);
        extToMessageClass.put(".display_profilesc", DisplayProfiles.class);

        leafResourceTypes.add(".texturec");
        leafResourceTypes.add(".vpc");
        leafResourceTypes.add(".fpc");
        leafResourceTypes.add(".wavc");
        leafResourceTypes.add(".oggc");
    }

    private RandomAccessFile createRandomAccessFile(File handle) throws IOException {
        handle.deleteOnExit();
        RandomAccessFile file = new RandomAccessFile(handle, "rw");
        file.setLength(0);
        return file;
    }

    @Override
    public Task<Void> create(IResource input) throws IOException, CompileExceptionError {
        TaskBuilder<Void> builder = Task.<Void> newBuilder(this)
                .setName(params.name())
                .addInput(input)
                .addOutput(input.changeExt(".projectc"));
        if (project.option("archive", "false").equals("true")) {
            builder.addOutput(input.changeExt(".arci"));
            builder.addOutput(input.changeExt(".arcd"));
            builder.addOutput(input.changeExt(".dmanifest"));
            builder.addOutput(input.changeExt(".resourcepack.zip"));
            builder.addOutput(input.changeExt(".public.der"));
        }

        project.buildResource(input, CopyCustomResourcesBuilder.class);


        // Load texture profile message if supplied and enabled
        String textureProfilesPath = project.getProjectProperties().getStringValue("graphics", "texture_profiles");
        if (textureProfilesPath != null && project.option("texture-profiles", "false").equals("true")) {

            TextureProfiles.Builder texProfilesBuilder = TextureProfiles.newBuilder();
            IResource texProfilesInput = project.getResource(textureProfilesPath);
            if (!texProfilesInput.exists()) {
                throw new CompileExceptionError(input, -1, "Could not find supplied texture_profiles file: " + textureProfilesPath);
            }
            ProtoUtil.merge(texProfilesInput, texProfilesBuilder);

            // If Bob is building for a specific platform, we need to
            // filter out any platform entries not relevant to the target platform.
            // (i.e. we don't want win32 specific profiles lingering in android bundles)
            String targetPlatform = project.option("platform", "");

            List<TextureProfile> newProfiles = new LinkedList<TextureProfile>();
            for (int i = 0; i < texProfilesBuilder.getProfilesCount(); i++) {

                TextureProfile profile = texProfilesBuilder.getProfiles(i);
                TextureProfile.Builder profileBuilder = TextureProfile.newBuilder();
                profileBuilder.mergeFrom(profile);
                profileBuilder.clearPlatforms();

                // Take only the platforms that matches the target platform
                for (PlatformProfile platformProfile : profile.getPlatformsList()) {
                    if (Platform.matchPlatformAgainstOS(targetPlatform, platformProfile.getOs())) {
                        profileBuilder.addPlatforms(platformProfile);
                    }
                }

                newProfiles.add(profileBuilder.build());
            }

            // Update profiles list with new filtered one
            // Now it should only contain profiles with platform entries
            // relevant for the target platform...
            texProfilesBuilder.clearProfiles();
            texProfilesBuilder.addAllProfiles(newProfiles);


            // Add the current texture profiles to the project, since this
            // needs to be reachedable by the TextureGenerator.
            TextureProfiles textureProfiles = texProfilesBuilder.build();
            project.setTextureProfiles(textureProfiles);
        }

        for (Task<?> task : project.getTasks()) {
            for (IResource output : task.getOutputs()) {
                builder.addInput(output);
            }
        }

        return builder.build();
    }

    private void createArchive(Collection<String> resources, RandomAccessFile archiveIndex, RandomAccessFile archiveData, ManifestBuilder manifestBuilder, ZipOutputStream zipOutputStream, List<String> excludedResources) throws IOException {
        String root = FilenameUtils.concat(project.getRootDirectory(), project.getBuildDirectory());
        ArchiveBuilder archiveBuilder = new ArchiveBuilder(root, manifestBuilder);
        boolean doCompress = project.getProjectProperties().getBooleanValue("project", "compress_archive", true);
        HashMap<String, EnumSet<Project.OutputFlags>> outputs = project.getOutputs();

        for (String s : resources) {
            EnumSet<Project.OutputFlags> flags = outputs.get(s);
            boolean compress = (flags != null && flags.contains(Project.OutputFlags.UNCOMPRESSED)) ? false : doCompress;
            archiveBuilder.add(s, compress);
        }

        Path resourcePackDirectory = Files.createTempDirectory("defold.resourcepack_");
        archiveBuilder.write(archiveIndex, archiveData, resourcePackDirectory, excludedResources);
        archiveIndex.close();
        archiveData.close();

        // Populate the zip archive with the resource pack
        for (File filepath : (new File(resourcePackDirectory.toAbsolutePath().toString())).listFiles()) {
            if (filepath.isFile()) {
                ZipEntry currentEntry = new ZipEntry(filepath.getName());
                zipOutputStream.putNextEntry(currentEntry);

                FileInputStream currentInputStream = new FileInputStream(filepath);
                int currentLength = 0;
                byte[] currentBuffer = new byte[1024];
                while ((currentLength = currentInputStream.read(currentBuffer)) > 0) {
                    zipOutputStream.write(currentBuffer, 0, currentLength);
                }

                currentInputStream.close();
                zipOutputStream.closeEntry();
            }
        }
        zipOutputStream.close();

        File resourcePackDirectoryHandle = new File(resourcePackDirectory.toAbsolutePath().toString());
        if (resourcePackDirectoryHandle.exists() && resourcePackDirectoryHandle.isDirectory()) {
            FileUtils.deleteDirectory(resourcePackDirectoryHandle);
        }
    }

    private static void findResources(Project project, Message node, Collection<String> resources, ResourceNode parentNode) throws CompileExceptionError {
        List<FieldDescriptor> fields = node.getDescriptorForType().getFields();

        for (FieldDescriptor fieldDescriptor : fields) {
            FieldOptions options = fieldDescriptor.getOptions();
            FieldDescriptor resourceDesc = DdfExtensions.resource.getDescriptor();
            boolean isResource = (Boolean) options.getField(resourceDesc);
            Object value = node.getField(fieldDescriptor);
            if (value instanceof Message) {
                findResources(project, (Message) value, resources, parentNode);

            } else if (value instanceof List) {
                @SuppressWarnings("unchecked")
                List<Object> list = (List<Object>) value;
                for (Object v : list) {
                    if (v instanceof Message) {
                        findResources(project, (Message) v, resources, parentNode);
                    } else if (isResource && v instanceof String) {
                        findResources(project, project.getResource((String) v), resources, parentNode);
                    }
                }
            } else if (isResource && value instanceof String) {
                findResources(project, project.getResource((String) value), resources, parentNode);
            }
        }
    }

    private static void findResources(Project project, IResource resource, Collection<String> resources, ResourceNode parentNode) throws CompileExceptionError {
        if (resource.getPath().equals("") || resource.getPath().startsWith("/builtins")) {
            return;
        }

        if (resources.contains(resource.output().getAbsPath())) {
            return;
        }

        resources.add(resource.output().getAbsPath());

        ResourceNode currentNode = new ResourceNode(resource.getPath(), resource.output().getAbsPath());
        parentNode.addChild(currentNode);

        int i = resource.getPath().lastIndexOf(".");
        if (i == -1) {
            return;
        }
        String ext = resource.getPath().substring(i);

        if (leafResourceTypes.contains(ext)) {
            return;
        }

        Class<? extends GeneratedMessage> klass = extToMessageClass.get(ext);
        if (klass != null) {
            GeneratedMessage.Builder<?> builder;
            try {
                Method newBuilder = klass.getDeclaredMethod("newBuilder");
                builder = (GeneratedMessage.Builder<?>) newBuilder.invoke(null);
                final byte[] content = resource.output().getContent();
                if(content == null) {
                    throw new CompileExceptionError(resource, 0, "Unable to find resource " + resource.getPath());
                }
                builder.mergeFrom(content);
                Object message = builder.build();
                findResources(project, (Message) message, resources, currentNode);

            } catch(CompileExceptionError e) {
                throw e;
            } catch(Exception e) {
                throw new RuntimeException(e);
            }
        } else {
            throw new CompileExceptionError(resource, -1, "No mapping for " + ext);
        }
    }


    public static HashSet<String> findResources(Project project, ResourceNode rootNode) throws CompileExceptionError {
        HashSet<String> resources = new HashSet<String>();

        if (project.option("keep-unused", "false").equals("true")) {

            // All outputs of the project should be considered resources
            for (String path : project.getOutputs().keySet()) {
                resources.add(path);
            }

        } else {

            // Root nodes to follow
            for (String[] pair : new String[][] { {"bootstrap", "main_collection"}, {"bootstrap", "render"}, {"input", "game_binding"}, {"input", "gamepads"}, {"display", "display_profiles"}}) {
                String path = project.getProjectProperties().getStringValue(pair[0], pair[1]);
                if (path != null) {
                    findResources(project, project.getResource(path), resources, rootNode);
                }
            }

        }

        // Custom resources
        String[] custom_resources = project.getProjectProperties().getStringValue("project", "custom_resources", "").split(",");
        for (String s : custom_resources) {
            s = s.trim();
            if (s.length() > 0) {
                ArrayList<String> paths = new ArrayList<String>();
                project.findResourcePaths(s, paths);
                for (String path : paths) {
                    IResource r = project.getResource(path);
                    resources.add(r.output().getAbsPath());
                }
            }
        }

        return resources;
    }

    private ManifestBuilder prepareManifestBuilder(ResourceNode rootNode, List<String> excludedResourcesList) throws IOException {
        String projectIdentifier = project.getProjectProperties().getStringValue("project", "title", "<anonymous>");
        String supportedEngineVersionsString = project.getProjectProperties().getStringValue("liveupdate", "supported_versions", null);
        String privateKeyFilepath = project.getProjectProperties().getStringValue("liveupdate", "privatekey", null);
        String publicKeyFilepath = project.getProjectProperties().getStringValue("liveupdate", "publickey", null);
        String excludedResourcesString = project.getProjectProperties().getStringValue("liveupdate", "exclude", null);

        ManifestBuilder manifestBuilder = new ManifestBuilder();
        manifestBuilder.setDependencies(rootNode);
        manifestBuilder.setResourceHashAlgorithm(HashAlgorithm.HASH_SHA1);
        manifestBuilder.setSignatureHashAlgorithm(HashAlgorithm.HASH_SHA1);
        manifestBuilder.setSignatureSignAlgorithm(SignAlgorithm.SIGN_RSA);
        manifestBuilder.setProjectIdentifier(projectIdentifier);

        if (privateKeyFilepath == null || publicKeyFilepath == null) {
            File privateKeyFileHandle = File.createTempFile("defold.private_", ".der");
            privateKeyFileHandle.deleteOnExit();

            File publicKeyFileHandle = File.createTempFile("defold.public_", ".der");
            publicKeyFileHandle.deleteOnExit();

            privateKeyFilepath = privateKeyFileHandle.getAbsolutePath();
            publicKeyFilepath = publicKeyFileHandle.getAbsolutePath();
            try {
                ManifestBuilder.CryptographicOperations.generateKeyPair(SignAlgorithm.SIGN_RSA, privateKeyFilepath, publicKeyFilepath);
            } catch (NoSuchAlgorithmException exception) {
                throw new IOException("Unable to create manifest, cannot create asymmetric keypair!");
            }

        }
        manifestBuilder.setPrivateKeyFilepath(privateKeyFilepath);
        manifestBuilder.setPublicKeyFilepath(publicKeyFilepath);

        manifestBuilder.addSupportedEngineVersion(EngineVersion.sha1);
        if (supportedEngineVersionsString != null) {
            String[] supportedEngineVersions = supportedEngineVersionsString.split("\\s*,\\s*");
            for (String supportedEngineVersion : supportedEngineVersions) {
                manifestBuilder.addSupportedEngineVersion(supportedEngineVersion.trim());
            }
        }

        if (excludedResourcesString != null) {
            String[] excludedResources = excludedResourcesString.split("\\s*,\\s*");
            for (String excludedResource : excludedResources) {
                excludedResourcesList.add(excludedResource);
            }
        }

        return manifestBuilder;
    }

    @Override
    public void build(Task<Void> task) throws CompileExceptionError, IOException {
        FileInputStream archiveIndexInputStream = null;
        FileInputStream archiveDataInputStream = null;
        FileInputStream resourcePackInputStream = null;
        FileInputStream publicKeyInputStream = null;

        BobProjectProperties properties = new BobProjectProperties();
        IResource input = task.input(0);
        try {
            properties.load(new ByteArrayInputStream(input.getContent()));
        } catch (Exception e) {
            throw new CompileExceptionError(input, -1, "Failed to parse game.project", e);
        }

        try {
            if (project.option("archive", "false").equals("true")) {
                ResourceNode rootNode = new ResourceNode("<AnonymousRoot>", "<AnonymousRoot>");
                HashSet<String> resources = findResources(project, rootNode);
                List<String> excludedResources = new ArrayList<String>();
                ManifestBuilder manifestBuilder = this.prepareManifestBuilder(rootNode, excludedResources);

                // Make sure we don't try to archive the .darc, .projectc, .dmanifest, .resourcepack.zip, .public.der
                for (IResource resource : task.getOutputs()) {
                    resources.remove(resource.getAbsPath());
                }

                // Create zip archive to store resource pack
                File resourcePackZip = File.createTempFile("defold.resourcepack_", ".zip");
                resourcePackZip.deleteOnExit();
                FileOutputStream resourcePackOutputStream = new FileOutputStream(resourcePackZip);
                ZipOutputStream zipOutputStream = new ZipOutputStream(resourcePackOutputStream);

                // Create output for the data archive
                File archiveIndexHandle = File.createTempFile("defold.index_", ".arci");
                RandomAccessFile archiveIndex = createRandomAccessFile(archiveIndexHandle);
                File archiveDataHandle = File.createTempFile("defold.data_", ".arcd");
                RandomAccessFile archiveData = createRandomAccessFile(archiveDataHandle);
                createArchive(resources, archiveIndex, archiveData, manifestBuilder, zipOutputStream, excludedResources);

                // Create manifest
                byte[] manifestFile = manifestBuilder.buildManifest();

                // Write outputs to the build system
                archiveIndexInputStream = new FileInputStream(archiveIndexHandle);
                task.getOutputs().get(1).setContent(archiveIndexInputStream);
                
                archiveDataInputStream = new FileInputStream(archiveDataHandle);
                task.getOutputs().get(2).setContent(archiveDataInputStream);
                
                task.getOutputs().get(3).setContent(manifestFile);

                resourcePackInputStream = new FileInputStream(resourcePackZip);
                task.getOutputs().get(4).setContent(resourcePackInputStream);
                
                publicKeyInputStream = new FileInputStream(manifestBuilder.getPublicKeyFilepath());
                task.getOutputs().get(5).setContent(publicKeyInputStream);
            }

            task.getOutputs().get(0).setContent(task.getInputs().get(0).getContent());
        } finally {
            IOUtils.closeQuietly(archiveIndexInputStream);
            IOUtils.closeQuietly(archiveDataInputStream);
            IOUtils.closeQuietly(resourcePackInputStream);
            IOUtils.closeQuietly(publicKeyInputStream);
        }
    }
}<|MERGE_RESOLUTION|>--- conflicted
+++ resolved
@@ -3,7 +3,6 @@
 import java.io.ByteArrayInputStream;
 import java.io.File;
 import java.io.FileInputStream;
-import java.io.FileNotFoundException;
 import java.io.FileOutputStream;
 import java.io.IOException;
 import java.io.RandomAccessFile;
@@ -55,14 +54,10 @@
 import com.dynamo.input.proto.Input.GamepadMaps;
 import com.dynamo.input.proto.Input.InputBinding;
 import com.dynamo.label.proto.Label.LabelDesc;
-<<<<<<< HEAD
 import com.dynamo.liveupdate.proto.Manifest.HashAlgorithm;
 import com.dynamo.liveupdate.proto.Manifest.SignAlgorithm;
 import com.dynamo.lua.proto.Lua.LuaModule;
-import com.dynamo.model.proto.Model.ModelDesc;
-=======
 import com.dynamo.model.proto.ModelProto.Model;
->>>>>>> 7646ff86
 import com.dynamo.particle.proto.Particle.ParticleFX;
 import com.dynamo.physics.proto.Physics.CollisionObjectDesc;
 import com.dynamo.proto.DdfExtensions;
@@ -470,15 +465,15 @@
                 // Write outputs to the build system
                 archiveIndexInputStream = new FileInputStream(archiveIndexHandle);
                 task.getOutputs().get(1).setContent(archiveIndexInputStream);
-                
+
                 archiveDataInputStream = new FileInputStream(archiveDataHandle);
                 task.getOutputs().get(2).setContent(archiveDataInputStream);
-                
+
                 task.getOutputs().get(3).setContent(manifestFile);
 
                 resourcePackInputStream = new FileInputStream(resourcePackZip);
                 task.getOutputs().get(4).setContent(resourcePackInputStream);
-                
+
                 publicKeyInputStream = new FileInputStream(manifestBuilder.getPublicKeyFilepath());
                 task.getOutputs().get(5).setContent(publicKeyInputStream);
             }
