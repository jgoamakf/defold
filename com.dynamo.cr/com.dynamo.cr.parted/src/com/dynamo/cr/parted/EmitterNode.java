package com.dynamo.cr.parted;

import java.util.ArrayList;
import java.util.HashMap;
import java.util.List;
import java.util.Map;

import com.dynamo.cr.parted.curve.HermiteSpline;
import com.dynamo.cr.properties.DynamicProperties;
import com.dynamo.cr.properties.DynamicPropertyAccessor;
import com.dynamo.cr.properties.IPropertyAccessor;
import com.dynamo.cr.properties.IPropertyDesc;
import com.dynamo.cr.properties.Property;
import com.dynamo.cr.properties.Property.EditorType;
import com.dynamo.cr.properties.descriptors.ValueSpreadPropertyDesc;
import com.dynamo.cr.properties.types.ValueSpread;
import com.dynamo.cr.sceneed.core.ISceneModel;
import com.dynamo.cr.sceneed.core.Node;
import com.dynamo.cr.sceneed.core.util.LoaderUtil;
import com.dynamo.particle.proto.Particle;
import com.dynamo.particle.proto.Particle.EmissionSpace;
import com.dynamo.particle.proto.Particle.Emitter;
import com.dynamo.particle.proto.Particle.Emitter.ParticleProperty;
import com.dynamo.particle.proto.Particle.Emitter.Property.Builder;
import com.dynamo.particle.proto.Particle.EmitterKey;
import com.dynamo.particle.proto.Particle.EmitterType;
import com.dynamo.particle.proto.Particle.ParticleKey;
import com.dynamo.particle.proto.Particle.PlayMode;
<<<<<<< HEAD
import com.dynamo.particle.proto.Particle.SplinePoint;
import com.dynamo.particle.proto.Particle.Texture_t;
import com.dynamo.proto.DdfExtensions;
=======
>>>>>>> edfadaed

public class EmitterNode extends Node {

    private static final long serialVersionUID = 1L;

    private static IPropertyDesc<EmitterNode, ISceneModel>[] descriptors;

    @Property(editorType = EditorType.DROP_DOWN)
    private PlayMode playMode;

    @Property(editorType = EditorType.DROP_DOWN)
    private EmissionSpace emissionSpace;

    @Property
    private float duration;

    @Property(editorType = EditorType.RESOURCE, extensions = { "tilesource", "tileset" })
    private String tileSource;

    @Property
    private String animation;

    @Property(editorType = EditorType.RESOURCE, extensions = { "material" })
    private String material;

    @Property
    private int maxParticleCount;

    @Property
    private EmitterType emitterType;

    private Map<EmitterKey, ValueSpread> properties = new HashMap<EmitterKey, ValueSpread>();
    private Map<ParticleKey, ValueSpread> particleProperties = new HashMap<ParticleKey, ValueSpread>();

    public EmitterNode(Emitter emitter) {
        setTransformable(true);
        setTranslation(LoaderUtil.toPoint3d(emitter.getPosition()));
        setRotation(LoaderUtil.toQuat4(emitter.getRotation()));

        setPlayMode(emitter.getMode());
        setDuration(emitter.getDuration());
        setEmissionSpace(emitter.getSpace());
        setTileSource(emitter.getTileSource());
        setAnimation(emitter.getAnimation());
        setMaterial(emitter.getMaterial());
        setMaxParticleCount(emitter.getMaxParticleCount());
        setEmitterType(emitter.getType());

        setProperties(emitter.getPropertiesList());
        setParticleProperties(emitter.getParticlePropertiesList());
    }

    static {
        createDescriptors();
    }

    /* package */ void setProperty(String key, ValueSpread value) {

        if (EmitterKey.valueOf(key) != null) {
            properties.get(EmitterKey.valueOf(key)).set(value);
        } else {
            particleProperties.get(ParticleKey.valueOf(key)).set(value);
        }
    }

    /* package */  public ValueSpread getProperty(String key) {
        ValueSpread ret = null;
        if (EmitterKey.valueOf(key) != null) {
            ret = properties.get(EmitterKey.valueOf(key));
        } else {
            ret = particleProperties.get(ParticleKey.valueOf(key));
        }
        return new ValueSpread(ret);
    }

    @SuppressWarnings("unchecked")
    private static void createDescriptors() {
        List<IPropertyDesc<EmitterNode, ISceneModel>> lst = new ArrayList<IPropertyDesc<EmitterNode,ISceneModel>>();
        for (EmitterKey k : Particle.EmitterKey.values()) {

            String displayName = k.getValueDescriptor().getOptions().getExtension(DdfExtensions.displayName);
            if (displayName == null) {
                displayName = k.name();
            }
            IPropertyDesc<EmitterNode, ISceneModel> p = new ValueSpreadPropertyDesc<EmitterNode, ISceneModel>(k.name(), displayName);
            lst.add(p);
        }

        descriptors = lst.toArray(new IPropertyDesc[lst.size()]);
    }

    @DynamicProperties
    public IPropertyDesc<EmitterNode, ISceneModel>[] getDynamicProperties() {
        return descriptors;
    }

    @DynamicPropertyAccessor
    public IPropertyAccessor<EmitterNode, ISceneModel> getDynamicAccessor(ISceneModel world) {
        return new EmitterNodeAccessor(this);
    }

    @Override
    protected void transformChanged() {
        resetSystem();
    }

    private void resetSystem() {
        ParticleFXNode parent = (ParticleFXNode) getParent();
        if (parent != null) {
            parent.reset();
        }
    }

    private ValueSpread toValueSpread(List<SplinePoint> pl) {
        int count = pl.size() * 4;
        boolean animated = pl.size() > 1;

        if (!animated) {
            count += 4;
        }

        float[] data = new float[count];
        int i = 0;
        for (SplinePoint sp : pl) {
            data[i++] = sp.getX();
            data[i++] = sp.getY();
            data[i++] = sp.getTX();
            data[i++] = sp.getTY();
        }

        ValueSpread vs = new ValueSpread();
        if (!animated) {
            SplinePoint sp = pl.get(0);
            data[i++] = 1;
            data[i++] = sp.getY();
            data[i++] = sp.getTX();
            data[i++] = sp.getTY();
            vs.setValue(sp.getY());
        }

        HermiteSpline spline = new HermiteSpline(data);
        vs.setCurve(spline);
        vs.setAnimated(animated);
        vs.setValue(pl.get(0).getY());
        return vs;
    }

    private List<SplinePoint> toSplinePointList(HermiteSpline spline) {
        List<SplinePoint> lst = new ArrayList<Particle.SplinePoint>();
        for (int i = 0; i < spline.getCount(); ++i) {
            com.dynamo.cr.parted.curve.SplinePoint p = spline.getPoint(i);
            SplinePoint sp = SplinePoint.newBuilder()
                    .setX((float) p.x)
                    .setY((float) p.y)
                    .setTX((float) p.tx)
                    .setTY((float) p.ty)
                    .build();

            lst.add(sp);
        }
        return lst;
    }

    private void setProperties(List<Emitter.Property> list) {
        for (EmitterKey k : EmitterKey.values()) {
            ValueSpread vs = new ValueSpread();
            vs.setCurve(new HermiteSpline());
            this.properties.put(k, vs);
        }

        for (Emitter.Property p : list) {
            ValueSpread vs = toValueSpread(p.getPointsList());
            this.properties.put(p.getKey(), vs);
        }
    }

    private void setParticleProperties(List<Emitter.ParticleProperty> list) {
        for (ParticleKey k : ParticleKey.values()) {
            ValueSpread vs = new ValueSpread();
            vs.setCurve(new HermiteSpline());
            this.particleProperties.put(k, vs);
        }

        for (ParticleProperty p : list) {
            ValueSpread vs = toValueSpread(p.getPointsList());
            this.particleProperties.put(p.getKey(), vs);
        }
    }

    public PlayMode getPlayMode() {
        return playMode;
    }

    public void setPlayMode(PlayMode playMode) {
        this.playMode = playMode;
        resetSystem();
    }

    public EmissionSpace getEmissionSpace() {
        return emissionSpace;
    }

    public void setEmissionSpace(EmissionSpace emissionSpace) {
        this.emissionSpace = emissionSpace;
        resetSystem();
    }

    public float getDuration() {
        return duration;
    }

    public void setDuration(float duration) {
        this.duration = duration;
        resetSystem();
    }

    public String getTileSource() {
        return tileSource;
    }

    public void setTileSource(String tileSource) {
        this.tileSource = tileSource;
        resetSystem();
    }

    public String getAnimation() {
        return animation;
    }

    public void setAnimation(String animation) {
        this.animation = animation;
        resetSystem();
    }

    public String getMaterial() {
        return material;
    }

    public void setMaterial(String material) {
        this.material = material;
        resetSystem();
    }

    public int getMaxParticleCount() {
        return maxParticleCount;
    }

    public void setMaxParticleCount(int maxParticleCount) {
        this.maxParticleCount = maxParticleCount;
        resetSystem();
    }

    public EmitterType getEmitterType() {
        return emitterType;
    }

    public void setEmitterType(EmitterType emitterType) {
        this.emitterType = emitterType;
        resetSystem();
    }

    @Override
    public String toString() {
        return "Emitter";
    }

    public Emitter.Builder buildMessage() {
<<<<<<< HEAD
        Emitter.Builder b = Emitter.newBuilder()
            .setMode(getPlayMode())
            .setDuration(getDuration())
            .setSpace(getEmissionSpace())
            .setMaterial(getMaterial())
            .setMaxParticleCount(getMaxParticleCount())
            .setType(getEmitterType())
            .setPosition(LoaderUtil.toPoint3(getTranslation()))
            .setRotation(LoaderUtil.toQuat(getRotation()))
            .setTexture(Texture_t.newBuilder().setName("TODO").setTX(16).setTY(16));

        // NOTE: Use enum for predictable order
        for (EmitterKey k : EmitterKey.values()) {
            ValueSpread vs = properties.get(k);
            Builder pb = Emitter.Property.newBuilder().setKey(k);
            HermiteSpline spline = (HermiteSpline) vs.getCurve();

            if (vs.isAnimated()) {
                pb.addAllPoints(toSplinePointList(spline));
            } else {
                pb.addPoints(SplinePoint.newBuilder()
                        .setX(0)
                        .setY((float) vs.getValue())
                        .setTX(1)
                        .setTY(0));
            }

            b.addProperties(pb);
        }

        for (ParticleKey k : ParticleKey.values()) {
            ParticleProperty.Builder pb = Emitter.ParticleProperty.newBuilder().setKey(k);
            ValueSpread vs = particleProperties.get(k);
            HermiteSpline spline = (HermiteSpline) vs.getCurve();
            if (vs.isAnimated()) {
                pb.addAllPoints(toSplinePointList(spline));
            } else {
                pb.addPoints(SplinePoint.newBuilder()
                        .setX(0)
                        .setY((float) vs.getValue())
                        .setTX(1)
                        .setTY(0));
            }
        }

        return b;
=======
        return Emitter.newBuilder()
                .setMode(getPlayMode())
                .setDuration(getDuration())
                .setSpace(getEmissionSpace())
                .setTileSource(getTileSource())
                .setAnimation(getAnimation())
                .setMaterial(getMaterial())
                .setMaxParticleCount(getMaxParticleCount())
                .setType(getEmitterType())
                .setPosition(LoaderUtil.toPoint3(getTranslation()))
                .setRotation(LoaderUtil.toQuat(getRotation()))
                .addAllProperties(this.properties)
                .addAllParticleProperties(this.particleProperties);
>>>>>>> edfadaed
    }

}<|MERGE_RESOLUTION|>--- conflicted
+++ resolved
@@ -26,12 +26,8 @@
 import com.dynamo.particle.proto.Particle.EmitterType;
 import com.dynamo.particle.proto.Particle.ParticleKey;
 import com.dynamo.particle.proto.Particle.PlayMode;
-<<<<<<< HEAD
 import com.dynamo.particle.proto.Particle.SplinePoint;
-import com.dynamo.particle.proto.Particle.Texture_t;
 import com.dynamo.proto.DdfExtensions;
-=======
->>>>>>> edfadaed
 
 public class EmitterNode extends Node {
 
@@ -299,17 +295,17 @@
     }
 
     public Emitter.Builder buildMessage() {
-<<<<<<< HEAD
         Emitter.Builder b = Emitter.newBuilder()
             .setMode(getPlayMode())
             .setDuration(getDuration())
             .setSpace(getEmissionSpace())
+            .setTileSource(getTileSource())
+            .setAnimation(getAnimation())
             .setMaterial(getMaterial())
             .setMaxParticleCount(getMaxParticleCount())
             .setType(getEmitterType())
             .setPosition(LoaderUtil.toPoint3(getTranslation()))
-            .setRotation(LoaderUtil.toQuat(getRotation()))
-            .setTexture(Texture_t.newBuilder().setName("TODO").setTX(16).setTY(16));
+            .setRotation(LoaderUtil.toQuat(getRotation()));
 
         // NOTE: Use enum for predictable order
         for (EmitterKey k : EmitterKey.values()) {
@@ -346,21 +342,6 @@
         }
 
         return b;
-=======
-        return Emitter.newBuilder()
-                .setMode(getPlayMode())
-                .setDuration(getDuration())
-                .setSpace(getEmissionSpace())
-                .setTileSource(getTileSource())
-                .setAnimation(getAnimation())
-                .setMaterial(getMaterial())
-                .setMaxParticleCount(getMaxParticleCount())
-                .setType(getEmitterType())
-                .setPosition(LoaderUtil.toPoint3(getTranslation()))
-                .setRotation(LoaderUtil.toQuat(getRotation()))
-                .addAllProperties(this.properties)
-                .addAllParticleProperties(this.particleProperties);
->>>>>>> edfadaed
     }
 
 }