package com.dynamo.cr.parted;

import java.io.IOException;
import java.nio.ByteBuffer;
import java.nio.FloatBuffer;

import javax.vecmath.Quat4d;
import javax.vecmath.Vector4d;

import org.eclipse.core.runtime.CoreException;
import org.eclipse.core.runtime.NullProgressMonitor;
import org.slf4j.Logger;
import org.slf4j.LoggerFactory;

import com.dynamo.cr.parted.ParticleLibrary.AnimationData;
import com.dynamo.cr.parted.ParticleLibrary.FetchAnimationCallback;
import com.dynamo.cr.parted.ParticleLibrary.Quat;
import com.dynamo.cr.parted.ParticleLibrary.Vector3;
import com.dynamo.cr.sceneed.core.INodeLoader;
import com.dynamo.cr.sceneed.core.ISceneModel;
import com.dynamo.cr.sceneed.core.Node;
import com.dynamo.cr.tileeditor.scene.AnimationNode;
import com.dynamo.cr.tileeditor.scene.TileSetNode;
import com.google.protobuf.Message;
import com.sun.jna.Pointer;
import com.sun.jna.ptr.IntByReference;

public class ParticleFXNode extends Node {

    private static Logger logger = LoggerFactory.getLogger(ParticleFXNode.class);

    private static final long serialVersionUID = 1L;

    private class FetchAnimCallback implements FetchAnimationCallback {
        @Override
        public int invoke(Pointer tileSource, long hash, AnimationData data) {
            int emitterIndex = (int)Pointer.nativeValue(tileSource);
            // emitterIndex is coded as index + 1
            if (emitterIndex == 0) {
                return ParticleLibrary.FetchAnimationResult.FETCH_ANIMATION_NOT_FOUND;
            }
            --emitterIndex;
            EmitterNode emitterNode = (EmitterNode)getChildren().get(emitterIndex);
            TileSetNode tileSetNode = emitterNode.getTileSetNode();
            if (tileSetNode == null) {
                return ParticleLibrary.FetchAnimationResult.FETCH_ANIMATION_NOT_FOUND;
            }
            for (AnimationNode animation : tileSetNode.getAnimations()) {
                long h = ParticleLibrary.Particle_Hash(animation.getId());
                if (h == hash) {
                    data.texture = new Pointer(emitterIndex + 1);
                    data.texCoords = tileSetNode.getTexCoords();
                    switch (animation.getPlayback()) {
                    case PLAYBACK_NONE:
                        data.playback = ParticleLibrary.AnimPlayback.ANIM_PLAYBACK_NONE;
                        break;
                    case PLAYBACK_ONCE_FORWARD:
                        data.playback = ParticleLibrary.AnimPlayback.ANIM_PLAYBACK_ONCE_FORWARD;
                        break;
                    case PLAYBACK_ONCE_BACKWARD:
                        data.playback = ParticleLibrary.AnimPlayback.ANIM_PLAYBACK_ONCE_BACKWARD;
                        break;
                    case PLAYBACK_LOOP_FORWARD:
                        data.playback = ParticleLibrary.AnimPlayback.ANIM_PLAYBACK_LOOP_FORWARD;
                        break;
                    case PLAYBACK_LOOP_BACKWARD:
                        data.playback = ParticleLibrary.AnimPlayback.ANIM_PLAYBACK_LOOP_BACKWARD;
                        break;
                    case PLAYBACK_LOOP_PINGPONG:
                        data.playback = ParticleLibrary.AnimPlayback.ANIM_PLAYBACK_LOOP_PINGPONG;
                        break;
                    }
                    data.startTile = animation.getStartTile();
                    data.endTile = animation.getEndTile();
                    data.fps = animation.getFps();
                    data.hFlip = animation.isFlipHorizontally() ? 1 : 0;
                    data.vFlip = animation.isFlipVertically() ? 1 : 0;
                    data.structSize = data.size();
                    return ParticleLibrary.FetchAnimationResult.FETCH_ANIMATION_OK;
                }
            }
            return ParticleLibrary.FetchAnimationResult.FETCH_ANIMATION_NOT_FOUND;
        }
    }

<<<<<<< HEAD
    private transient Pointer prototype;
    private transient Pointer instance;
    private transient Pointer context;
    private transient boolean reset;
    private transient FetchAnimCallback animCallback = new FetchAnimCallback();
    private transient boolean reloadPrototype = false;
=======
    private Pointer prototype;
    private Pointer instance;
    private Pointer context;
    private FetchAnimCallback animCallback = new FetchAnimCallback();
    private boolean reload = false;
>>>>>>> 2986e9b6

    public ParticleFXNode() {
    }

    public ParticleFXNode(Vector4d translation, Quat4d rotation) {
        super(translation, rotation);
    }

    @Override
    public void dispose() {
       super.dispose();
       if (instance != null) {
           ParticleLibrary.Particle_DestroyInstance(context, instance);
       }
       if (prototype != null) {
           ParticleLibrary.Particle_DeletePrototype(prototype);
       }
    }

    @Override
    protected void childAdded(Node child) {
        super.childAdded(child);
        reload();
    }

    @Override
    protected void childRemoved(Node child) {
        super.childRemoved(child);
        reload();
    }

    private byte[] toByteArray() {
        ISceneModel model = getModel();
        INodeLoader<Node> nodeLoader = model.getNodeLoader(ParticleFXNode.class);
        if (nodeLoader != null) {
            Message msg;
            try {
                msg = nodeLoader.buildMessage(model.getLoaderContext(), this, new NullProgressMonitor());
                return msg.toByteArray();
            } catch (IOException e) {
                logger.error("Particle FX could not be serialized.", e);
            } catch (CoreException e) {
                logger.error("Particle FX could not be serialized.", e);
            }
        }
        return null;
    }

    private void updateTileSources() {
        int emitterCount = getChildren().size();
        for (int i = 0; i < emitterCount; ++i) {
            // Fake pointer as index + 1 (avoid 0x0)
            ParticleLibrary.Particle_SetTileSource(prototype, i, new Pointer(i + 1));
        }
    }

    private void createInstance(Pointer context) {
        if (instance != null) {
            return;
        }

        this.context = context;

        byte[] data = toByteArray();
        if (data == null) {
            return;
        }
        prototype = ParticleLibrary.Particle_NewPrototype(ByteBuffer.wrap(data), data.length);
        updateTileSources();

        instance = ParticleLibrary.Particle_CreateInstance(context, prototype);
        ParticleLibrary.Particle_SetPosition(context, instance, new Vector3(0, 0, 0));
        ParticleLibrary.Particle_SetRotation(context, instance, new Quat(0, 0, 0, 1));
    }

    private void doReload() {
        if (prototype == null || !reload) {
            return;
        }
        reload = false;
        byte[] data = toByteArray();
        if (data != null) {
            ParticleLibrary.Particle_ReloadPrototype(prototype, ByteBuffer.wrap(data), data.length);
            updateTileSources();
            ParticleLibrary.Particle_ReloadInstance(this.context, this.instance);
        }
    }

    public void simulate(Pointer context, FloatBuffer vertexBuffer, double dt) {
        createInstance(context);
        doReload();
        IntByReference outSize = new IntByReference(0);

        if (dt > 0) {
            if (ParticleLibrary.Particle_IsSleeping(context, this.instance)) {
                ParticleLibrary.Particle_StartInstance(context, this.instance);
            }
            ParticleLibrary.Particle_Update(context, (float) dt, vertexBuffer, vertexBuffer.capacity(), outSize,
                    animCallback);

        } else {
            ParticleLibrary.Particle_ResetInstance(context, instance);
        }
    }

    public void reload() {
        this.reload = true;
    }

}<|MERGE_RESOLUTION|>--- conflicted
+++ resolved
@@ -83,20 +83,11 @@
         }
     }
 
-<<<<<<< HEAD
     private transient Pointer prototype;
     private transient Pointer instance;
     private transient Pointer context;
-    private transient boolean reset;
     private transient FetchAnimCallback animCallback = new FetchAnimCallback();
-    private transient boolean reloadPrototype = false;
-=======
-    private Pointer prototype;
-    private Pointer instance;
-    private Pointer context;
-    private FetchAnimCallback animCallback = new FetchAnimCallback();
-    private boolean reload = false;
->>>>>>> 2986e9b6
+    private transient boolean reload = false;
 
     public ParticleFXNode() {
     }
