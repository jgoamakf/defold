(ns dynamo.image
  (:require [clojure.java.io :as io]
            [dynamo.file :refer [project-path]]
            [dynamo.geom :refer :all]
<<<<<<< HEAD
            [dynamo.node :refer [defnode ResourceNode]]
=======
            [dynamo.node :as n]
>>>>>>> 10cf7cc1
            [dynamo.property :as dp]
            [dynamo.types :as t]
            [internal.cache :refer [caching]]
            [plumbing.core :refer [defnk]]
            [schema.core :as s]
            [schema.macros :as sm])
  (:import [java.awt Color]
           [javax.imageio ImageIO]
           [java.awt.image BufferedImage]
           [dynamo.types Rect Image]))

(set! *warn-on-reflection* true)

(defmacro with-graphics
  [binding & body]
  (let [rsym (gensym)]
    `(let ~(into [] (concat binding [rsym `(do ~@body)]))
       (.dispose ~(first binding))
       ~rsym)))

(sm/defn make-color :- java.awt.Color
  ([ r :- Float g :- Float b :- Float]
    (java.awt.Color. r g b))
  ([ r :- Float g :- Float b :- Float a :- Float]
    (java.awt.Color. r g b a)))

(sm/defn make-image :- Image
  [nm :- s/Any contents :- BufferedImage]
  (Image. nm contents (.getWidth contents) (.getHeight contents)))

(sm/defn blank-image :- BufferedImage
  ([space :- Rect]
    (blank-image (.width space) (.height space)))
  ([width :- s/Int height :- s/Int]
    (blank-image width height BufferedImage/TYPE_4BYTE_ABGR))
  ([width :- s/Int height :- s/Int t :- s/Int]
    (BufferedImage. width height t)))

(sm/defn flood :- BufferedImage
  [^BufferedImage img :- BufferedImage r :- Float g :- Float b :- Float]
  (let [gfx (.createGraphics img)
        color (make-color r g b)]
    (.setColor gfx color)
    (.fillRect gfx 0 0 (.getWidth img) (.getHeight img))
    (.dispose gfx)
    img))

(def load-image
  (caching
    (fn [src reference]
      (if-let [img (ImageIO/read (io/input-stream src))]
        (make-image reference img)))))

;; Use "Hollywood Cerise" for the placeholder image color.
(def placeholder-image (make-image "placeholder" (flood (blank-image 64 64) 0.9568 0.0 0.6313)))

;; Transform produces value
(defnk image-from-resource :- Image
<<<<<<< HEAD
  [this filename project]
  (prn :image-from-resource :is-it-a-project-path? (type filename))
  (load-image filename (t/local-name filename))
  #_(let [src (project-path project filename)]
     (load-image src (:image this))))

;; Behavior
(defnode ImageSource
  (inherits ResourceNode)
=======
  [this project]
  (let [src (project-path project (:image this))]
    (println :image-from-resource (:image this) src)
    (load-image src (:image this))))

;; Behavior
(n/defnode ImageSource
>>>>>>> 10cf7cc1
  ;; NOTE: Order is important here. `property` defines an
  ;; output that is overridden by the later `output` clause.
  #_(property image dp/Resource)
  (output   image Image :cached :substitute-value placeholder-image image-from-resource))

(sm/defn image-color-components :- long
  [src :- BufferedImage]
  (.. src (getColorModel) (getNumComponents)))

(sm/defn image-infer-type :- long
  [src :- BufferedImage]
  (if (not= 0 (.getType src))
    (.getType src)
    (case (image-color-components src)
      4 BufferedImage/TYPE_4BYTE_ABGR
      3 BufferedImage/TYPE_3BYTE_BGR
      1 BufferedImage/TYPE_BYTE_GRAY)))

(sm/defn image-type :- s/Int
  [src :- BufferedImage]
  (let [t (.getType src)]
    (if (not= 0 t) t (image-infer-type src))))

(sm/defn image-convert-type :- BufferedImage
  [original :- BufferedImage new-type :- s/Int]
  (if (= new-type (image-type original))
    original
    (let [new (blank-image (.getWidth original) (.getHeight original) new-type)]
      (with-graphics [g2d (.createGraphics new)]
        (.drawImage g2d original 0 0 nil)))))

(sm/defn image-bounds :- Rect
  [source :- Image]
  (t/rect (.path source) 0 0 (.width source) (.height source)))

(sm/defn image-pixels :- ints
  [src :- BufferedImage]
  (let [w      (.getWidth src)
        h      (.getHeight src)
        pixels (int-array (* w h (image-color-components src)))]
    (.. src (getRaster) (getPixels 0 0 w h pixels))
    pixels))

(sm/defn image-from-pixels :- BufferedImage
  [^long width :- s/Int ^long height :- s/Int t :- s/Int pixels :- ints]
  (doto (blank-image width height t)
    (.. (getRaster) (setPixels 0 0 width height pixels))))

(defmacro pixel-index [x y step stride]
  `(* ~step (+ ~x (* ~y ~stride))))

(sm/defn extrude-borders :- Image
  [extrusion :- s/Int src :- Image]
  (if-not (< 0 extrusion)
    src
    (let [src-img        (t/contents src)
          orig-width     (.width src)
          orig-height    (.height src)
          new-width      (+ orig-width (* 2 extrusion))
          new-height     (+ orig-height (* 2 extrusion))
          src-pixels     (image-pixels src-img)
          num-components (image-color-components src-img)
          clampx         (clamper 0 (dec orig-width))
          clampy         (clamper 0 (dec orig-height))
          new-pixels     (int-array (* new-width new-height num-components))]
      (doseq [y (range new-height)
              x (range new-width)]
        (let [sx (clampx (- x extrusion))
              sy (clampy (- y extrusion))
              src-idx (pixel-index sx sy num-components orig-width)
              tgt-idx (pixel-index x   y num-components new-width)]
          (doseq [i (range num-components)]
            (aset-int new-pixels (+ i tgt-idx) (aget src-pixels (+ i src-idx))))))
      (make-image (.path src) (image-from-pixels new-width new-height (.getType src-img) new-pixels)))))

(defn- map-by [p coll]
  (zipmap (map p coll) coll))

(sm/defn composite :- BufferedImage
  [onto :- BufferedImage placements :- [Rect] sources :- [Image]]
  (let [src-by-path (map-by :path sources)]
    (with-graphics [graphics (.getGraphics onto)]
      (doseq [^Rect rect placements]
        (.drawImage graphics (:contents (get src-by-path (.path rect))) (int (.x rect)) (int (.y rect)) nil)))
    onto))


(doseq [[v doc]
       {#'extrude-borders
        "Return a new pixel array, larger than the original by `extrusion`
with the orig-pixels centered in it. The source pixels on the edges
will bleed into the surrounding empty space. The pixels in the border
region will be identical to the nearest pixel of the source image."

        #'image-from-resource
        "Returns `{:path path :contents byte-array}` from an image resource."

        #'make-color
        "creates a color using rgb values (optional a). Color values between 0 and 1.0"

        #'flood
        "Floods the image with the specified color (r g b <a>). Color values between 0 and 1.0."
        }]
  (alter-meta! v assoc :doc doc))<|MERGE_RESOLUTION|>--- conflicted
+++ resolved
@@ -2,11 +2,7 @@
   (:require [clojure.java.io :as io]
             [dynamo.file :refer [project-path]]
             [dynamo.geom :refer :all]
-<<<<<<< HEAD
-            [dynamo.node :refer [defnode ResourceNode]]
-=======
             [dynamo.node :as n]
->>>>>>> 10cf7cc1
             [dynamo.property :as dp]
             [dynamo.types :as t]
             [internal.cache :refer [caching]]
@@ -65,25 +61,15 @@
 
 ;; Transform produces value
 (defnk image-from-resource :- Image
-<<<<<<< HEAD
   [this filename project]
-  (prn :image-from-resource :is-it-a-project-path? (type filename))
   (load-image filename (t/local-name filename))
   #_(let [src (project-path project filename)]
      (load-image src (:image this))))
 
 ;; Behavior
-(defnode ImageSource
-  (inherits ResourceNode)
-=======
-  [this project]
-  (let [src (project-path project (:image this))]
-    (println :image-from-resource (:image this) src)
-    (load-image src (:image this))))
+(n/defnode ImageSource
+  (inherits n/ResourceNode)
 
-;; Behavior
-(n/defnode ImageSource
->>>>>>> 10cf7cc1
   ;; NOTE: Order is important here. `property` defines an
   ;; output that is overridden by the later `output` clause.
   #_(property image dp/Resource)
