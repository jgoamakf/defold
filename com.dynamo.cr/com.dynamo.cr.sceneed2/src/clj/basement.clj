(ns basement)

(comment


  ;; node events
  ;; selection
  :select
  :deselect

  ;; lifecycle
  :create
  :init
  :post-create
  :pre-destroy
  :destroy

  ;; tree manipulation
  :attach-to-parent
  :post-attach-to-parent
  :attach-child
  :post-attach-child
  :detach-child
  :post-detach-child
  :detach-from-parent
  :post-detach-from-parent

  ;; value changes
  :property-change
  :cache-invalidate

  ;; file interaction
  :load-source
  :save-source

  ;; clipboard (no need for specific copy or begin-drag ops, because everything is a value.)
  :can-paste?
  :accept-paste
  :can-drop?
  :accept-drop

<<<<<<< HEAD
  (require '[dynamo.ui :refer :all])
  (require 'internal.ui.editors)
  (require 'dynamo.project)
  (require '[dynamo.node :refer [defnode]])
  (import org.eclipse.swt.widgets.Text)

  (defnode Labeled
    (on :focus
        (println "FOCUS"))
    (on :destroy
        (println "DESTROY"))
    (on :create
        (let [l (doto (Text. (:parent event) 0) (.setText "Hello there"))]
          (set-property self :label l))))

  (defn add-labeled-part [prj]
    (let [tx-r (dynamo.project/transact prj (dynamo.project/new-resource (make-labeled :_id -1)))
          labeled (dynamo.project/node-by-id prj (dynamo.project/resolve-tempid tx-r -1))]
      (swt-safe (dynamo.editors/open-part labeled :label "A dynamic view" :closeable true))))

  ;; before this works, you must open "dev/user.clj" and load it into a REPL

  (add-labeled-part (user/current-project))
  )
=======

  ;; another approach to weaving together some simples into compounds
  ;; this would go into an API file
  (defn project-path [pathname] (f/project-path (e/current-project) pathname))
  (defn load-shader  [path]     (shader/make-shader *gl* path))

  ;; this would go into a node file (or other visible file)
  (defnk produce-shader :- s/Int
    [this gl]
    (load-shader (project-file "/builtins/tools/atlas/pos_uv")))



(require '[dynamo.ui :refer :all])
(require 'internal.ui.views)
(require 'dynamo.project)
(require '[dynamo.node :refer [defnode]])
(import org.eclipse.swt.widgets.Text)

(defnode Labeled
  (on :focus
      (println "FOCUS"))
  (on :destroy
      (println "DESTROY"))
  (on :create
      (let [l (doto (Text. (:parent event) 0) (.setText "Hello there"))]
        (set-property self :label l))))

(defn add-labeled-part [prj]
  (let [tx-r (dynamo.project/transact prj (dynamo.project/new-resource (make-labeled :_id -1)))
        labeled (dynamo.project/node-by-id prj (dynamo.project/resolve-tempid tx-r -1))]
    (swt-safe (internal.ui.views/open-part labeled))))



  )
>>>>>>> 81576f06
<|MERGE_RESOLUTION|>--- conflicted
+++ resolved
@@ -39,7 +39,6 @@
   :can-drop?
   :accept-drop
 
-<<<<<<< HEAD
   (require '[dynamo.ui :refer :all])
   (require 'internal.ui.editors)
   (require 'dynamo.project)
@@ -64,41 +63,3 @@
 
   (add-labeled-part (user/current-project))
   )
-=======
-
-  ;; another approach to weaving together some simples into compounds
-  ;; this would go into an API file
-  (defn project-path [pathname] (f/project-path (e/current-project) pathname))
-  (defn load-shader  [path]     (shader/make-shader *gl* path))
-
-  ;; this would go into a node file (or other visible file)
-  (defnk produce-shader :- s/Int
-    [this gl]
-    (load-shader (project-file "/builtins/tools/atlas/pos_uv")))
-
-
-
-(require '[dynamo.ui :refer :all])
-(require 'internal.ui.views)
-(require 'dynamo.project)
-(require '[dynamo.node :refer [defnode]])
-(import org.eclipse.swt.widgets.Text)
-
-(defnode Labeled
-  (on :focus
-      (println "FOCUS"))
-  (on :destroy
-      (println "DESTROY"))
-  (on :create
-      (let [l (doto (Text. (:parent event) 0) (.setText "Hello there"))]
-        (set-property self :label l))))
-
-(defn add-labeled-part [prj]
-  (let [tx-r (dynamo.project/transact prj (dynamo.project/new-resource (make-labeled :_id -1)))
-        labeled (dynamo.project/node-by-id prj (dynamo.project/resolve-tempid tx-r -1))]
-    (swt-safe (internal.ui.views/open-part labeled))))
-
-
-
-  )
->>>>>>> 81576f06
