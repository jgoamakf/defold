#!/usr/bin/env python

<<<<<<< HEAD
"""
    Build utility for installing external packages, building engine, editor and cr
    Run build.py --help for help
"""

import os, sys, shutil, zipfile, re, itertools, json, platform, math, mimetypes
=======
# add build_tools folder to the import search path
import sys, os
from os.path import join, dirname, basename, relpath, expanduser, normpath, abspath
sys.path.append(os.path.join(normpath(join(dirname(abspath(__file__)), '..')), "build_tools"))

import shutil, zipfile, re, itertools, json, platform, math, mimetypes
>>>>>>> 135663e6
import optparse, subprocess, urllib, urlparse, tempfile, time
import imp
import github
import run
import s3
import release_to_github
import BuildUtility
import http_cache
from tarfile import TarFile
from glob import glob
from threading import Thread, Event
from Queue import Queue
from ConfigParser import ConfigParser

<<<<<<< HEAD
BASE_PLATFORMS = [  'x86_64-linux',
                    'x86_64-darwin',
                    'win32', 'x86_64-win32',
                    'x86_64-ios', 'armv7-darwin', 'arm64-darwin',
                    'armv7-android', 'arm64-android',
                    'js-web', 'wasm-web']

try:
    sys.path.insert(0, os.path.dirname(__file__))
    import build_private
except Exception, e:
    class build_private(object):
        @classmethod
        def get_target_platforms(cls):
            return []
        @classmethod
        def get_install_host_packages(cls, platform): # Returns the packages that should be installed for the host
            return []
        @classmethod
        def get_install_target_packages(cls, platform): # Returns the packages that should be installed for the host
            return []
        @classmethod
        def install_sdk(cls, configuration, platform): # Installs the sdk for the private platform
            pass
        @classmethod
        def is_library_supported(cls, platform, library):
            if library in ["switch"]:
                return False;
            return True


def get_target_platforms():
    return BASE_PLATFORMS + build_private.get_target_platforms()
=======

"""
    Build utility for installing external packages, building engine, editor and cr
    Run build.py --help for help
"""
>>>>>>> 135663e6

PACKAGES_ALL="protobuf-2.3.0 waf-1.5.9 junit-4.6 protobuf-java-2.3.0 openal-1.1 maven-3.0.1 ant-1.9.3 vecmath vpx-1.7.0 luajit-2.1.0-beta3 tremolo-0.0.8 PVRTexLib-4.18.0 webp-0.5.0 defold-robot-0.7.0 bullet-2.77 libunwind-395b27b68c5453222378bc5fe4dab4c6db89816a jctest-0.6 cares-602aaec984f862a5d59c9eb022f4317954c53917 vulkan-1.1.108".split()
PACKAGES_HOST="protobuf-2.3.0 cg-3.1 vpx-1.7.0 webp-0.5.0 luajit-2.1.0-beta3 tremolo-0.0.8".split()
PACKAGES_EGGS="protobuf-2.3.0-py2.5.egg pyglet-1.1.3-py2.5.egg gdata-2.0.6-py2.6.egg Jinja2-2.6-py2.6.egg Markdown-2.6.7-py2.7.egg".split()
PACKAGES_IOS_X86_64="protobuf-2.3.0 luajit-2.1.0-beta3 tremolo-0.0.8 bullet-2.77 cares-602aaec984f862a5d59c9eb022f4317954c53917".split()
PACKAGES_IOS="protobuf-2.3.0 luajit-2.1.0-beta3 tremolo-0.0.8 bullet-2.77 cares-602aaec984f862a5d59c9eb022f4317954c53917".split()
PACKAGES_IOS_64="protobuf-2.3.0 luajit-2.1.0-beta3 tremolo-0.0.8 bullet-2.77 cares-602aaec984f862a5d59c9eb022f4317954c53917 MoltenVK-1.0.41".split()
PACKAGES_DARWIN="protobuf-2.3.0 PVRTexLib-4.18.0 webp-0.5.0 vpx-1.7.0 tremolo-0.0.8 bullet-2.77 cares-602aaec984f862a5d59c9eb022f4317954c53917".split()
PACKAGES_DARWIN_64="protobuf-2.3.0 PVRTexLib-4.18.0 webp-0.5.0 luajit-2.1.0-beta3 vpx-1.7.0 tremolo-0.0.8 sassc-5472db213ec223a67482df2226622be372921847 apkc-0.1.0 bullet-2.77 libunwind-395b27b68c5453222378bc5fe4dab4c6db89816a spirv-cross-2018-08-07 glslc-v2018.0 cares-602aaec984f862a5d59c9eb022f4317954c53917 MoltenVK-1.0.41".split()
PACKAGES_WIN32="webp-0.5.0 luajit-2.1.0-beta3 openal-1.1 glut-3.7.6 bullet-2.77 cares-602aaec984f862a5d59c9eb022f4317954c53917 vulkan-1.1.108".split()
PACKAGES_WIN32_64="PVRTexLib-4.18.0 webp-0.5.0 luajit-2.1.0-beta3 openal-1.1 glut-3.7.6 sassc-5472db213ec223a67482df2226622be372921847 apkc-0.1.0 bullet-2.77 spirv-cross-2018-08-07 glslc-v2018.0 cares-602aaec984f862a5d59c9eb022f4317954c53917 vulkan-1.1.108".split()
PACKAGES_LINUX_64="PVRTexLib-4.18.0 webp-0.5.0 luajit-2.1.0-beta3 sassc-5472db213ec223a67482df2226622be372921847 apkc-0.1.0 bullet-2.77 spirv-cross-2018-08-07 glslc-v2018.0 cares-602aaec984f862a5d59c9eb022f4317954c53917 vulkan-1.1.108".split()
PACKAGES_ANDROID="protobuf-2.3.0 android-support-multidex android-28 luajit-2.1.0-beta3 tremolo-0.0.8 bullet-2.77 libunwind-8ba86320a71bcdc7b411070c0c0f101cf2131cf2 cares-602aaec984f862a5d59c9eb022f4317954c53917".split()
PACKAGES_ANDROID_64="protobuf-2.3.0 android-support-multidex android-28 luajit-2.1.0-beta3 tremolo-0.0.8 bullet-2.77 libunwind-8ba86320a71bcdc7b411070c0c0f101cf2131cf2 cares-602aaec984f862a5d59c9eb022f4317954c53917".split()
PACKAGES_EMSCRIPTEN="protobuf-2.3.0 bullet-2.77".split()

DMSDK_PACKAGES_ALL="vectormathlibrary-r1649".split()

CDN_PACKAGES_URL=os.environ.get("DM_PACKAGES_URL", None)
CDN_UPLOAD_URL="s3://d.defold.com/archive"

PACKAGES_EMSCRIPTEN_SDK="emsdk-1.38.12"
PACKAGES_IOS_SDK="iPhoneOS13.1.sdk"
PACKAGES_IOS_SIMULATOR_SDK="iPhoneSimulator13.1.sdk"
PACKAGES_MACOS_SDK="MacOSX10.15.sdk"
PACKAGES_XCODE_TOOLCHAIN="XcodeDefault11.1.xctoolchain"
PACKAGES_WIN32_TOOLCHAIN="Microsoft-Visual-Studio-14-0"
PACKAGES_WIN32_SDK_8="WindowsKits-8.1"
PACKAGES_WIN32_SDK_10="WindowsKits-10.0"
PACKAGES_NODE_MODULE_XHR2="xhr2-0.1.0-common"
PACKAGES_ANDROID_NDK="android-ndk-r20"
PACKAGES_ANDROID_SDK="android-sdk"
NODE_MODULE_LIB_DIR = os.path.join("ext", "lib", "node_modules")
EMSCRIPTEN_VERSION_STR = "1.38.12"
EMSCRIPTEN_SDK = "sdk-{0}-64bit".format(EMSCRIPTEN_VERSION_STR)
EMSCRIPTEN_DIR = join('bin', 'emsdk_portable', 'emscripten', EMSCRIPTEN_VERSION_STR)
SHELL = os.environ.get('SHELL', 'bash')

ENGINE_LIBS = "app ddf particle glfw graphics lua hid input physics resource extension script render rig gameobject gui sound liveupdate gamesys tools record iap push iac webview profiler facebook crash engine sdk switch".split()


def is_64bit_machine():
    return platform.machine().endswith('64')

# Legacy format, should be removed eventually
# Returns: [linux|x86_64-linux|win32|x86_64-win32|darwin]
def get_host_platform():
    if sys.platform == 'linux2':
        arch = platform.architecture()[0]
        if arch == '64bit':
            return 'x86_64-linux'
        else:
            return 'linux'
    elif sys.platform == 'win32' and is_64bit_machine():
        return 'x86_64-win32'
    else:
        return sys.platform

# The difference from get_host_platform is that it returns the correct platform
# Returns: [x86|x86_64][win32|linux|darwin]
def get_host_platform2():
    if sys.platform == 'linux2':
        arch = platform.architecture()[0]
        if arch == '64bit':
            return 'x86_64-linux'
        else:
            return 'x86-linux'
    elif sys.platform == 'win32':
        if is_64bit_machine():
            return 'x86_64-win32'
        else:
            return 'x86-win32'
    elif sys.platform == 'darwin':
        if is_64bit_machine():
            return 'x86_64-darwin'
        else:
            return 'x86-darwin'
    else:
        raise Exception("Unknown host platform: %s" % sys.platform)

def format_exes(name, platform):
    prefix = ''
    suffix = ['']
    if 'win32' in platform:
        suffix = ['.exe']
    elif 'android' in platform:
        prefix = 'lib'
        suffix = ['.so']
    elif 'js-web' in platform:
        prefix = ''
        suffix = ['.js']
    elif 'wasm-web' in platform:
        prefix = ''
        suffix = ['.js', '.wasm']
    elif platform in ['arm64-nx64']:
        prefix = ''
        suffix = ['.nss', '.nso']
    else:
        suffix = ['']

    exes = []
    for suff in suffix:
        exes.append('%s%s%s' % (prefix, name, suff))
    return exes
    # return '%s%s%s' % (prefix, name, suffix)

def format_lib(name, platform):
    prefix = 'lib'
    suffix = ''
    if 'darwin' in platform or 'ios' in platform:
        suffix = '.dylib'
    elif 'win32' in platform:
        prefix = ''
        suffix = '.dll'
    else:
        suffix = '.so'
    return '%s%s%s' % (prefix, name, suffix)

class ThreadPool(object):
    def __init__(self, worker_count):
        self.workers = []
        self.work_queue = Queue()

        for i in range(worker_count):
            w = Thread(target = self.worker)
            w.setDaemon(True)
            w.start()
            self.workers.append(w)

    def worker(self):
        func, args, future = self.work_queue.get()
        while func:
            try:
                result = func(*args)
                future.result = result
            except Exception,e:
                future.result = e
            future.event.set()
            func, args, future = self.work_queue.get()

class Future(object):
    def __init__(self, pool, f, *args):
        self.result = None
        self.event = Event()
        pool.work_queue.put([f, args, self])

    def __call__(self):
        try:
            # In order to respond to ctrl+c wait with timeout...
            while not self.event.is_set():
                self.event.wait(0.1)
        except KeyboardInterrupt,e:
            sys.exit(0)

        if isinstance(self.result, Exception):
            raise self.result
        else:
            return self.result

def download_sdk(conf, url, targetfolder, strip_components=1):
    if not os.path.exists(targetfolder):
        if not os.path.exists(os.path.dirname(targetfolder)):
            os.makedirs(os.path.dirname(targetfolder))
        dlpath = conf._download(url)
        conf._extract_tgz_rename_folder(dlpath, targetfolder, strip_components)
    else:
        print "SDK already installed:", targetfolder

class Configuration(object):
    def __init__(self, dynamo_home = None,
                 target_platform = None,
                 skip_tests = False,
                 skip_codesign = False,
                 skip_docs = False,
                 skip_builtins = False,
                 skip_bob_light = False,
                 disable_ccache = False,
                 no_colors = False,
                 archive_path = None,
                 package_path = None,
                 set_version = None,
                 channel = None,
                 engine_artifacts = None,
                 waf_options = [],
                 save_env_path = None,
                 notarization_username = None,
                 notarization_password = None,
                 notarization_itc_provider = None,
                 github_token = None,
                 version = None):

        if sys.platform == 'win32':
            home = os.environ['USERPROFILE']
        else:
            home = os.environ['HOME']

        self.dynamo_home = dynamo_home if dynamo_home else join(os.getcwd(), 'tmp', 'dynamo_home')
        self.ext = join(self.dynamo_home, 'ext')
        self.dmsdk = join(self.dynamo_home, 'sdk')
        self.defold = normpath(join(dirname(abspath(__file__)), '..'))
        self.defold_root = os.getcwd()
        self.host = get_host_platform()
        self.host2 = get_host_platform2()
        self.target_platform = target_platform

        self.build_utility = BuildUtility.BuildUtility(self.target_platform, self.host, self.dynamo_home)

        self.skip_tests = skip_tests
        self.skip_codesign = skip_codesign
        self.skip_docs = skip_docs
        self.skip_builtins = skip_builtins
        self.skip_bob_light = skip_bob_light
        self.disable_ccache = disable_ccache
        self.no_colors = no_colors
        self.archive_path = archive_path
        self.package_path = package_path
        self.set_version = set_version
        self.channel = channel
        self.engine_artifacts = engine_artifacts
        self.waf_options = waf_options
        self.save_env_path = save_env_path
        self.notarization_username = notarization_username
        self.notarization_password = notarization_password
        self.notarization_itc_provider = notarization_itc_provider
        self.github_token = github_token
        self.version = version

        if self.github_token is None:
            self.github_token = os.environ.get("GITHUB_TOKEN")

        self.thread_pool = None
        self.futures = []

        if version is None:
            with open('VERSION', 'r') as f:
                self.version = f.readlines()[0].strip()

        self._create_common_dirs()

    def __del__(self):
        if len(self.futures) > 0:
            print('ERROR: Pending futures (%d)' % len(self.futures))
            os._exit(5)

    def _create_common_dirs(self):
        for p in ['ext/lib/python', 'share', 'lib/js-web/js', 'lib/wasm-web/js']:
            self._mkdirs(join(self.dynamo_home, p))

    def _mkdirs(self, path):
        if not os.path.exists(path):
            os.makedirs(path)

    def _log(self, msg):
        print msg
        sys.stdout.flush()
        sys.stderr.flush()

    def distclean(self):
        if os.path.exists(self.dynamo_home):
            self._log('Removing %s' % self.dynamo_home)
            shutil.rmtree(self.dynamo_home)

        for lib in ['dlib','texc']+ENGINE_LIBS:
            builddir = join(self.defold_root, 'engine/%s/build' % lib)
            if os.path.exists(builddir):
                self._log('Removing %s' % builddir)
                shutil.rmtree(builddir)

        # Recreate dirs
        self._create_common_dirs()
        self._log('distclean done.')

    def _extract_tgz(self, file, path):
        self._log('Extracting %s to %s' % (file, path))
        version = sys.version_info
        # Avoid a bug in python 2.7 (fixed in 2.7.2) related to not being able to remove symlinks: http://bugs.python.org/issue10761
        if self.host == 'x86_64-linux' and version[0] == 2 and version[1] == 7 and version[2] < 2:
            run.env_command(self._form_env(), ['tar', 'xfz', file], cwd = path)
        else:
            tf = TarFile.open(file, 'r:gz')
            tf.extractall(path)
            tf.close()

    def _extract_tgz_rename_folder(self, src, target_folder, strip_components=1):
        src = src.replace('\\', '/')

        force_local = ''
        if os.environ.get('GITHUB_SHA', None) is not None and os.environ.get('TERM', '') == 'cygwin':
            force_local = '--force-local' # to make tar not try to "connect" because it found a colon in the source file

        self._log('Extracting %s to %s/' % (src, target_folder))
        parentdir, dirname = os.path.split(target_folder)
        old_dir = os.getcwd()
        os.chdir(parentdir)
        if not os.path.exists(dirname):
            os.makedirs(dirname)

        cmd = ['tar', 'xfz', src, '-C', dirname]
        if strip_components:
            cmd.extend(['--strip-components', '%d' % strip_components])
        if force_local:
            cmd.append(force_local)
<<<<<<< HEAD
        self.exec_env_command(cmd)
=======
        run.env_command(self._form_env(), cmd)
>>>>>>> 135663e6
        os.chdir(old_dir)

    def _extract_zip(self, file, path):
        self._log('Extracting %s to %s' % (file, path))
        zf = zipfile.ZipFile(file, 'r')
        zf.extractall(path)
        zf.close()

    def _extract(self, file, path):
        if os.path.splitext(file)[1] == '.zip':
            self._extract_zip(file, path)
        else:
            self._extract_tgz(file, path)

    def _copy(self, src, dst):
        self._log('Copying %s -> %s' % (src, dst))
        shutil.copy(src, dst)

    def _copy_tree(self, src, dst):
        self._log('Copying %s -> %s' % (src, dst))
        shutil.copytree(src, dst)

    def _download(self, url):
        self._log('Downloading %s' % (url))
        path = http_cache.download(url, lambda count, total: self._log('Downloading %s %.2f%%' % (url, 100 * count / float(total))))
        if not path:
            self._log('Downloading %s failed' % (url))
        return path

    def install_go(self):
        urls = {
            'x86_64-darwin': 'https://storage.googleapis.com/golang/go1.7.1.darwin-amd64.tar.gz',
            'x86_64-linux' : 'https://storage.googleapis.com/golang/go1.7.1.linux-amd64.tar.gz',
            'win32'        : 'https://storage.googleapis.com/golang/go1.7.1.windows-386.zip',
            'x86_64-win32' : 'https://storage.googleapis.com/golang/go1.7.1.windows-amd64.zip'
        }

        url = urls.get(self.target_platform)

        if url:
            path = self._download(url)
            target_path = join(self.ext, 'go', self.target_platform)
            self._extract(path, target_path)
        else:
            print("No go found for %s" % self.target_platform)


    def install_ext(self):
        def make_package_path(root, platform, package):
            return join(root, 'packages', package) + '-%s.tar.gz' % platform

        def make_package_paths(root, platform, packages):
            return [make_package_path(root, platform, package) for package in packages]

        if self.package_path is None:
            print("No package path provided. Use either --package-path option or DM_PACKAGES_URL environment variable")
            sys.exit(1)

        print("Installing common packages")
        for p in PACKAGES_ALL:
            self._extract_tgz(make_package_path(self.defold_root, 'common', p), self.ext)

        for p in DMSDK_PACKAGES_ALL:
            self._extract_tgz(make_package_path(self.defold_root, 'common', p), self.dmsdk)

        # TODO: Make sure the order of install does not affect the outcome!

        platform_packages = {
            'win32':          PACKAGES_WIN32,
            'x86_64-win32':   PACKAGES_WIN32_64,
            'x86_64-linux':   PACKAGES_LINUX_64,
            'darwin':         PACKAGES_DARWIN,
            'x86_64-darwin':  PACKAGES_DARWIN_64,
            'armv7-darwin':   PACKAGES_IOS,
            'arm64-darwin':   PACKAGES_IOS_64,
            'x86_64-ios':     PACKAGES_IOS_X86_64,
            'armv7-android':  PACKAGES_ANDROID,
            'arm64-android':  PACKAGES_ANDROID_64,
            'js-web':         PACKAGES_EMSCRIPTEN,
            'wasm-web':       PACKAGES_EMSCRIPTEN
        }

        base_platforms = self.get_base_platforms()
        target_platform = self.target_platform
        other_platforms = set(platform_packages.keys()).difference(set(base_platforms), set([target_platform, self.host]))

        installed_packages = set()

        for platform in other_platforms:
            packages = platform_packages.get(platform, [])
            package_paths = make_package_paths(self.defold_root, platform, packages)
            print("Installing %s packages " % platform)
            for path in package_paths:
                self._extract_tgz(path, self.ext)
            installed_packages.update(package_paths)

        for base_platform in self.get_base_platforms():
            packages = list(PACKAGES_HOST) + build_private.get_install_host_packages(base_platform)
            packages.extend(platform_packages.get(base_platform, []))
            package_paths = make_package_paths(self.defold_root, base_platform, packages)
            package_paths = [path for path in package_paths if path not in installed_packages]
            if len(package_paths) != 0:
                print("Installing %s packages" % base_platform)
                for path in package_paths:
                    self._extract_tgz(path, self.ext)
                installed_packages.update(package_paths)

        target_packages = platform_packages.get(self.target_platform, []) + build_private.get_install_target_packages(self.target_platform)
        target_package_paths = make_package_paths(self.defold_root, self.target_platform, target_packages)
        target_package_paths = [path for path in target_package_paths if path not in installed_packages]

        if len(target_package_paths) != 0:
            print("Installing %s packages" % self.target_platform)
            for path in target_package_paths:
                self._extract_tgz(path, self.ext)
            installed_packages.update(target_package_paths)

        print("Installing python eggs")
        run.env_command(self._form_env(), ['easy_install', '-q', '-d', join(self.ext, 'lib', 'python'), 'requests'])
        for egg in glob(join(self.defold_root, 'packages', '*.egg')):
            self._log('Installing %s' % basename(egg))
            run.env_command(self._form_env(), ['python', '-m', 'easy_install', '-q', '-d', join(self.ext, 'lib', 'python'), '-N', egg])

        print("Installing javascripts")
        for n in 'js-web-pre.js'.split():
            self._copy(join(self.defold_root, 'share', n), join(self.dynamo_home, 'share'))

        for n in 'js-web-pre-engine.js'.split():
            self._copy(join(self.defold_root, 'share', n), join(self.dynamo_home, 'share'))

        print("Installing profiles etc")
        for n in itertools.chain(*[ glob('share/*%s' % ext) for ext in ['.mobileprovision', '.xcent', '.supp']]):
            self._copy(join(self.defold_root, n), join(self.dynamo_home, 'share'))

        node_modules_dir = os.path.join(self.dynamo_home, NODE_MODULE_LIB_DIR)
        self._mkdirs(node_modules_dir)
        url = '%s/%s.tar.gz' % (self.package_path, PACKAGES_NODE_MODULE_XHR2)
        xhr2_tarball = self._download(url)
        self._extract_tgz(xhr2_tarball, node_modules_dir)

        # Simple way to reduce number of warnings in the build
        proto_path = os.path.join(self.dynamo_home, 'share', 'proto')
        if not os.path.exists(proto_path):
            os.makedirs(proto_path)

        self.install_sdk()

    def install_sdk(self):
<<<<<<< HEAD
=======
        def download_sdk(url, targetfolder, strip_components=1):
            if not os.path.exists(targetfolder):
                if not os.path.exists(os.path.dirname(targetfolder)):
                    os.makedirs(os.path.dirname(targetfolder))
                dlpath = self._download(url)
                self._extract_tgz_rename_folder(dlpath, targetfolder, strip_components)
>>>>>>> 135663e6

        sdkfolder = join(self.ext, 'SDKs')


        target_platform = self.target_platform
        if 'darwin' in self.host2:
            # macOS SDK
            download_sdk(self, '%s/%s.tar.gz' % (self.package_path, PACKAGES_MACOS_SDK), join(sdkfolder, PACKAGES_MACOS_SDK))
            download_sdk(self, '%s/%s.tar.gz' % (self.package_path, PACKAGES_XCODE_TOOLCHAIN), join(sdkfolder, PACKAGES_XCODE_TOOLCHAIN))

        if target_platform in ('armv7-darwin', 'arm64-darwin', 'x86_64-ios'):
            # iOS SDK
            download_sdk(self, '%s/%s.tar.gz' % (self.package_path, PACKAGES_IOS_SDK), join(sdkfolder, PACKAGES_IOS_SDK))
            download_sdk(self, '%s/%s.tar.gz' % (self.package_path, PACKAGES_IOS_SIMULATOR_SDK), join(sdkfolder, PACKAGES_IOS_SIMULATOR_SDK))

        if 'win32' in target_platform or ('win32' in self.host2):
            win32_sdk_folder = join(self.ext, 'SDKs', 'Win32')
            download_sdk(self,  '%s/%s.tar.gz' % (self.package_path, PACKAGES_WIN32_SDK_8), join(win32_sdk_folder, 'WindowsKits', '8.1') )
            download_sdk(self,  '%s/%s.tar.gz' % (self.package_path, PACKAGES_WIN32_SDK_10), join(win32_sdk_folder, 'WindowsKits', '10') )
            download_sdk(self,  '%s/%s.tar.gz' % (self.package_path, PACKAGES_WIN32_TOOLCHAIN), join(win32_sdk_folder, 'MicrosoftVisualStudio14.0') )

            # On OSX, the file system is already case insensitive, so no need to duplicate the files as we do on the extender server

        if target_platform in ('armv7-android', 'arm64-android'):
            host = self.host
            if 'win32' in host:
                host = 'windows'
            elif 'linux' in host:
                host = 'linux'
            # Android NDK
            download_sdk(self, '%s/%s-%s-x86_64.tar.gz' % (self.package_path, PACKAGES_ANDROID_NDK, host), join(sdkfolder, PACKAGES_ANDROID_NDK))
            # Android SDK
            download_sdk('%s/%s-%s-android-29-29.0.3.tar.gz' % (self.package_path, PACKAGES_ANDROID_SDK, host), join(sdkfolder, PACKAGES_ANDROID_SDK))

        build_private.install_sdk(self, target_platform)

    def _form_ems_path(self):
        path = join(self.ext, EMSCRIPTEN_DIR)
        return path

    def install_ems(self):
        url = '%s/%s-%s.tar.gz' % (self.package_path, PACKAGES_EMSCRIPTEN_SDK, self.host)
        dlpath = self._download(url)
        if dlpath is None:
            print("Error. Could not download %s" % url)
            sys.exit(1)
        self._extract(dlpath, self.ext)
        self.activate_ems()
        os.environ['EMSCRIPTEN'] = self._form_ems_path()

    def get_ems_sdk_name(self):
        sdk = EMSCRIPTEN_SDK
        return sdk;

    def get_ems_exe_path(self):
        return join(self.ext, 'bin', 'emsdk_portable', 'emsdk')

    def activate_ems(self):
        # Compile a file warm up the emscripten caches (libc etc)
        c_file = tempfile.mktemp(suffix='.c')
        exe_file = tempfile.mktemp(suffix='.js')
        with open(c_file, 'w') as f:
            f.write('int main() { return 0; }')

        run.env_command(self._form_env(), [self.get_ems_exe_path(), 'activate', self.get_ems_sdk_name()])
        # This sporadically fails on OS X by inability to create the ~/.emscripten_cache dir.
        # Does not seem to help to pre-create it or explicitly setting the --cache flag
        run.env_command(self._form_env(), ['%s/emcc' % self._form_ems_path(), c_file, '-o', '%s' % exe_file])

    def check_ems(self):
        home = os.path.expanduser('~')
        config = join(home, '.emscripten')
        err = False
        if not os.path.isfile(config):
            print 'No .emscripten file.'
            err = True
        emsDir = join(self.ext, EMSCRIPTEN_DIR)
        if not os.path.isdir(emsDir):
            print 'Emscripten tools not installed.'
            err = True
        if err:
            print 'Consider running install_ems'

    def _git_sha1(self, ref = None):
        return self.build_utility.git_sha1(ref)

    def _ziptree(self, path, outfile = None, directory = None):
        # Directory is similar to -C in tar
        if not outfile:
            outfile = tempfile.NamedTemporaryFile(delete = False)

        zip = zipfile.ZipFile(outfile, 'w', zipfile.ZIP_DEFLATED)
        for root, dirs, files in os.walk(path):
            for f in files:
                p = os.path.join(root, f)
                an = p
                if directory:
                    an = os.path.relpath(p, directory)
                zip.write(p, an)

        zip.close()
        return outfile.name

    def _add_files_to_zip(self, zip, paths, directory=None, topfolder=None):
        for p in paths:
            if not os.path.isfile(p):
                continue
            an = p
            if directory:
                an = os.path.relpath(p, directory)
            if topfolder:
                an = os.path.join(topfolder, an)
            zip.write(p, an)

    def is_cross_platform(self):
        return self.host != self.target_platform

    def is_desktop_target(self):
        return self.target_platform in ['x86_64-linux', 'x86_64-darwin', 'x86_64-win32']

    # package the native SDK, return the path to the zip file
    def _package_platform_sdk(self, platform):
        with open(join(self.dynamo_home, 'defoldsdk.zip'), 'wb') as outfile:
            zip = zipfile.ZipFile(outfile, 'w', zipfile.ZIP_DEFLATED)

            topfolder = 'defoldsdk'
            defold_home = os.path.normpath(os.path.join(self.dynamo_home, '..', '..'))

            # Includes
            includes = []
            cwd = os.getcwd()
            os.chdir(self.dynamo_home)
            for root, dirs, files in os.walk("sdk/include"):
                for file in files:
                    if file.endswith('.h'):
                        includes.append(os.path.join(root, file))

            os.chdir(cwd)
            includes = [os.path.join(self.dynamo_home, x) for x in includes]
            self._add_files_to_zip(zip, includes, os.path.join(self.dynamo_home, 'sdk'), topfolder)

            # Configs
            configs = ['extender/build.yml']
            configs = [os.path.join(self.dynamo_home, x) for x in configs]
            self._add_files_to_zip(zip, configs, self.dynamo_home, topfolder)

            # Variants
            variants = []
            cwd = os.getcwd()
            os.chdir(self.dynamo_home)
            for root, dirs, files in os.walk("extender/variants"):
                for file in files:
                    if file.endswith('.appmanifest'):
                        variants.append(os.path.join(root, file))

            os.chdir(cwd)
            variants = [os.path.join(self.dynamo_home, x) for x in variants]
            self._add_files_to_zip(zip, variants, self.dynamo_home, topfolder)

            def _findlibs(libdir):
                paths = os.listdir(libdir)
                paths = [os.path.join(libdir, x) for x in paths if os.path.splitext(x)[1] in ('.a', '.dylib', '.so', '.lib', '.dll')]
                return paths

            def _findjars(jardir, ends_with):
                paths = os.listdir(jardir)
                paths = [os.path.join(jardir, x) for x in paths if x.endswith(ends_with)]
                return paths

            def _findjslibs(libdir):
                paths = os.listdir(libdir)
                paths = [os.path.join(libdir, x) for x in paths if os.path.splitext(x)[1] in ('.js',)]
                return paths

            # Dynamo libs
            libdir = os.path.join(self.dynamo_home, 'lib/%s' % platform)
            paths = _findlibs(libdir)
            self._add_files_to_zip(zip, paths, self.dynamo_home, topfolder)
            # External libs
            libdir = os.path.join(self.dynamo_home, 'ext/lib/%s' % platform)
            paths = _findlibs(libdir)
            self._add_files_to_zip(zip, paths, self.dynamo_home, topfolder)

            # Android Jars (Dynamo)
            jardir = os.path.join(self.dynamo_home, 'share/java')
            paths = _findjars(jardir, ('android.jar', 'dlib.jar', 'r.jar'))
            self._add_files_to_zip(zip, paths, self.dynamo_home, topfolder)

            # Android Jars (external)
            external_jars = ("android-support-multidex.jar",
                             "android.jar")
            jardir = os.path.join(self.dynamo_home, 'ext/share/java')
            paths = _findjars(jardir, external_jars)
            self._add_files_to_zip(zip, paths, self.dynamo_home, topfolder)

            # Win32 resource files
            engine_rc = os.path.join(self.dynamo_home, 'lib/%s/defold.ico' % platform)
            defold_ico = os.path.join(self.dynamo_home, 'lib/%s/engine.rc' % platform)
            self._add_files_to_zip(zip, [engine_rc, defold_ico], self.dynamo_home, topfolder)

            # JavaScript files
            # js-web-pre-x files
            jsdir = os.path.join(self.dynamo_home, 'share')
            paths = _findjslibs(jsdir)
            self._add_files_to_zip(zip, paths, self.dynamo_home, topfolder)
            # libraries for js-web
            jsdir = os.path.join(self.dynamo_home, 'lib/js-web/js/')
            paths = _findjslibs(jsdir)
            self._add_files_to_zip(zip, paths, self.dynamo_home, topfolder)
            # libraries for wasm-web
            jsdir = os.path.join(self.dynamo_home, 'lib/wasm-web/js/')
            paths = _findjslibs(jsdir)
            self._add_files_to_zip(zip, paths, self.dynamo_home, topfolder)


            # For logging, print all paths in zip:
            for x in zip.namelist():
                print(x)

            zip.close()
            return outfile.name
        return None

    def build_platform_sdk(self):
        # Helper function to make it easier to build a platform sdk locally
        try:
            path = self._package_platform_sdk(self.target_platform)
        except Exception, e:
            print "Failed to package sdk for platform %s: %s" % (self.target_platform, e)
        else:
            print "Wrote %s" % path

    def build_builtins(self):
        with open(join(self.dynamo_home, 'share', 'builtins.zip'), 'wb') as f:
            self._ziptree(join(self.dynamo_home, 'content', 'builtins'), outfile = f, directory = join(self.dynamo_home, 'content'))

    def _strip_engine(self, path):
        """ Strips the debug symbols from an executable """
        if self.target_platform not in ['x86_64-linux','x86_64-darwin','armv7-darwin','arm64-darwin','x86_64-ios','armv7-android','arm64-android']:
            return False

        strip = "strip"
        if 'android' in self.target_platform:
            ANDROID_NDK_VERSION = '20'
            ANDROID_NDK_ROOT = os.path.join(self.dynamo_home, 'ext', 'SDKs','android-ndk-r%s' % ANDROID_NDK_VERSION)
            ANDROID_GCC_VERSION = '4.9'
            if target_platform == 'armv7-android':
                ANDROID_PLATFORM = 'arm-linux-androideabi'
            elif target_platform == 'arm64-android':
                ANDROID_PLATFORM = 'aarch64-linux-android'

            ANDROID_HOST = 'linux' if sys.platform == 'linux2' else 'darwin'
            strip = "%s/toolchains/%s-%s/prebuilt/%s-x86_64/bin/%s-strip" % (ANDROID_NDK_ROOT, ANDROID_PLATFORM, ANDROID_GCC_VERSION, ANDROID_HOST, ANDROID_PLATFORM)

        run.shell_command("%s %s" % (strip, path))
        return True

    def archive_engine(self):
        sha1 = self._git_sha1()
        self.full_archive_path = join(self.archive_path, sha1, 'engine', self.target_platform).replace('\\', '/')
        share_archive_path = join(self.archive_path, sha1, 'engine', 'share').replace('\\', '/')
        java_archive_path = join(self.archive_path, sha1, 'engine', 'share', 'java').replace('\\', '/')
        dynamo_home = self.dynamo_home
        full_archive_path = self.full_archive_path

        bin_dir = self.build_utility.get_binary_path()
        lib_dir = self.target_platform

        # upload editor 2.0 launcher
        if self.target_platform in ['x86_64-linux', 'x86_64-darwin', 'x86_64-win32']:
            launcher_name = format_exes("launcher", self.target_platform)[0]
            launcherbin = join(bin_dir, launcher_name)
            self.upload_file(launcherbin, '%s/%s' % (full_archive_path, launcher_name))

        # upload gdc tool on desktop platforms
        if self.target_platform in ['x86_64-linux', 'x86_64-darwin', 'x86_64-win32']:
            gdc_name = format_exes("gdc", self.target_platform)[0]
            gdc_bin = join(bin_dir, gdc_name)
            self.upload_file(gdc_bin, '%s/%s' % (full_archive_path, gdc_name))

        for n in ['dmengine', 'dmengine_release', 'dmengine_headless']:
            for engine_name in format_exes(n, self.target_platform):
                engine = join(bin_dir, engine_name)
                self.upload_file(engine, '%s/%s' % (full_archive_path, engine_name))
                engine_stripped = join(bin_dir, engine_name + "_stripped")
                shutil.copy2(engine, engine_stripped)
                if self._strip_engine(engine_stripped):
                    self.upload_file(engine_stripped, '%s/stripped/%s' % (full_archive_path, engine_name))
                if 'win32' in self.target_platform:
                    pdb = join(bin_dir, os.path.splitext(engine_name)[0] + '.pdb')
                    self.upload_file(pdb, '%s/%s' % (full_archive_path, os.path.basename(pdb)))

            if 'web' in self.target_platform:
                engine_mem = join(bin_dir, engine_name + '.mem')
                if os.path.exists(engine_mem):
                    self.upload_file(engine_mem, '%s/%s.mem' % (full_archive_path, engine_name))
                engine_symbols = join(bin_dir, engine_name + '.symbols')
                if os.path.exists(engine_symbols):
                    self.upload_file(engine_symbols, '%s/%s.symbols' % (full_archive_path, engine_name))
            elif 'darwin' in self.target_platform:
                engine_symbols = join(bin_dir, engine_name + '.dSYM.zip')
                if os.path.exists(engine_symbols):
                    self.upload_file(engine_symbols, '%s/%s' % (full_archive_path, os.path.basename(engine_symbols)))

        zip_archs = []
        if not self.skip_docs:
            zip_archs.append('ref-doc.zip')
        if not self.skip_builtins:
            zip_archs.append('builtins.zip')
        for zip_arch in zip_archs:
            self.upload_file(join(dynamo_home, 'share', zip_arch), '%s/%s' % (share_archive_path, zip_arch))

        if self.target_platform == 'x86_64-linux':
            # NOTE: It's arbitrary for which platform we archive dlib.jar. Currently set to linux 64-bit
            self.upload_file(join(dynamo_home, 'share', 'java', 'dlib.jar'), '%s/dlib.jar' % (java_archive_path))

        if 'android' in self.target_platform:
            files = [
                ('share/java', 'classes.dex'),
                ('bin/%s' % (self.target_platform), 'dmengine.apk'),
                ('ext/share/java', 'android.jar'),
            ]
            for f in files:
                src = join(dynamo_home, f[0], f[1])
                self.upload_file(src, '%s/%s' % (full_archive_path, f[1]))

            resources = self._ziptree(join(dynamo_home, 'ext', 'share', 'java', 'res'), directory = join(dynamo_home, 'ext', 'share', 'java'))
            self.upload_file(resources, '%s/android-resources.zip' % (full_archive_path))

        if self.is_desktop_target():
            libs = ['particle', 'texc']
            for lib in libs:
                lib_name = format_lib('%s_shared' % (lib), self.target_platform)
                lib_path = join(dynamo_home, 'lib', lib_dir, lib_name)
                self.upload_file(lib_path, '%s/%s' % (full_archive_path, lib_name))

        sdkpath = self._package_platform_sdk(self.target_platform)
        self.upload_file(sdkpath, '%s/defoldsdk.zip' % full_archive_path)

    def _get_build_flags(self):
        supported_tests = {}
        supported_tests['darwin'] = ['darwin', 'x86_64-darwin']
        supported_tests['x86_64-win32'] = ['win32', 'x86_64-win32', 'arm64-nx64']

        supports_tests = self.target_platform in supported_tests.get(self.host, []) or self.host == self.target_platform
        skip_tests = '--skip-tests' if self.skip_tests or not supports_tests else ''
        skip_codesign = '--skip-codesign' if self.skip_codesign else ''
        disable_ccache = '--disable-ccache' if self.disable_ccache else ''
        return {'skip_tests':skip_tests, 'skip_codesign':skip_codesign, 'disable_ccache':disable_ccache}

    def get_base_platforms(self):
        # Base platforms is the platforms to build the base libs for.
        # The base libs are the libs needed to build bob, i.e. contains compiler code.

        platform_dependencies = {'darwin': ['darwin', 'x86_64-darwin'], # x86_64-darwin from IOS fix 3dea8222
                                 'x86_64-linux': [],
                                 'x86_64-win32': ['win32']}

        platforms = list(platform_dependencies.get(self.host, [self.host]))

        if not self.host in platforms:
            platforms.append(self.host)

        return platforms

    def _build_engine_cmd(self, skip_tests, skip_codesign, disable_ccache):
        return 'python %s/ext/bin/waf --prefix=%s %s %s %s distclean configure build install' % (self.dynamo_home, self.dynamo_home, skip_tests, skip_codesign, disable_ccache)

    def _build_engine_lib(self, args, lib, platform, skip_tests = False, dir = 'engine'):
        self._log('Building %s for %s' % (lib, platform))
        skip_build_tests = []
        if skip_tests and '--skip-build-tests' not in self.waf_options:
            skip_build_tests.append('--skip-tests')
            skip_build_tests.append('--skip-build-tests')
        cwd = join(self.defold_root, '%s/%s' % (dir, lib))
        plf_args = ['--platform=%s' % platform]
        run.env_command(self._form_env(), args + plf_args + self.waf_options + skip_build_tests, cwd = cwd)

    def build_bob_light(self):
        self._log('Building bob light')

        cwd = join(self.defold_root, 'com.dynamo.cr/com.dynamo.cr.bob')
        sha1 = self._git_sha1()
        if os.path.exists(os.path.join(self.dynamo_home, 'archive', sha1)):
            run.env_shell_command(self._form_env(), "./scripts/copy.sh", cwd = cwd)

        env = self._form_env()
        run.command(" ".join([join(self.dynamo_home, 'ext/share/ant/bin/ant'), 'clean', 'install-bob-light']),
                                    cwd = join(self.defold_root, 'com.dynamo.cr/com.dynamo.cr.bob'), shell = True, env = env)

    def build_engine(self):
        # We want random folder to thoroughly test bob-light
        # We dont' want it to unpack for _every_ single invocation during the build
        os.environ['DM_BOB_ROOTFOLDER'] = tempfile.mkdtemp(prefix='bob-light-')
        self._log("env DM_BOB_ROOTFOLDER=" + os.environ['DM_BOB_ROOTFOLDER'])

        cmd = self._build_engine_cmd(**self._get_build_flags())
        args = cmd.split()
        host = self.host2
        if 'x86-' in host:
            host = self.host
        if host == 'darwin':
            host = 'x86_64-darwin'
        # Make sure we build these for the host platform for the toolchain (bob light)
        for lib in ['dlib', 'texc']:
            skip_tests = host != self.target_platform
            self._build_engine_lib(args, lib, host, skip_tests = skip_tests)
        if not self.skip_bob_light:
            # We must build bob-light, which builds content during the engine build
            self.build_bob_light()
        # Target libs to build

        engine_libs = list(ENGINE_LIBS)
        if host != self.target_platform:
            engine_libs.insert(0, 'dlib')
            if self.is_desktop_target():
                engine_libs.insert(1, 'texc')
        for lib in engine_libs:
            if not build_private.is_library_supported(target_platform, lib):
                continue
            self._build_engine_lib(args, lib, target_platform)
        self._build_engine_lib(args, 'extender', target_platform, dir = 'share')
        if not self.skip_docs:
            self.build_docs()
        if not self.skip_builtins:
            self.build_builtins()
        if '--static-analyze' in self.waf_options:
            scan_output_dir = os.path.normpath(os.path.join(os.environ['DYNAMO_HOME'], '..', '..', 'static_analyze'))
            report_dir = os.path.normpath(os.path.join(os.environ['DYNAMO_HOME'], '..', '..', 'report'))
            run.command(['python', './scripts/scan_build_gather_report.py', '-o', report_dir, '-i', scan_output_dir])
            print("Wrote report to %s. Open with 'scan-view .' or 'python -m SimpleHTTPServer'" % report_dir)
            shutil.rmtree(scan_output_dir)

        if os.path.exists(os.environ['DM_BOB_ROOTFOLDER']):
            print "Removing", os.environ['DM_BOB_ROOTFOLDER']
            shutil.rmtree(os.environ['DM_BOB_ROOTFOLDER'])

    def build_go(self):
        exe_ext = '.exe' if 'win32' in self.target_platform else ''
        go = '%s/ext/go/%s/go/bin/go%s' % (self.dynamo_home, self.target_platform, exe_ext)

        if not os.path.exists(go):
            self._log("Missing go for target platform, run install_ext with --platform set.")
            exit(5)

        run.env_command(self._form_env(), [go, 'clean', '-i', 'github.com/...'])
        run.env_command(self._form_env(), [go, 'install', 'github.com/...'])
        run.env_command(self._form_env(), [go, 'clean', '-i', 'defold/...'])
        if not self.skip_tests:
            run.env_command(self._form_env(), [go, 'test', 'defold/...'])
        run.env_command(self._form_env(), [go, 'install', 'defold/...'])

        for f in glob(join(self.defold, 'go', 'bin', '*')):
            shutil.copy(f, join(self.dynamo_home, 'bin'))

    def archive_go(self):
        sha1 = self._git_sha1()
        full_archive_path = join(self.archive_path, sha1, 'go', self.target_platform)
        for p in glob(join(self.defold, 'go', 'bin', '*')):
            self.upload_file(p, '%s/%s' % (full_archive_path, basename(p)))

    def archive_bob(self):
        sha1 = self._git_sha1()
        full_archive_path = join(self.archive_path, sha1, 'bob').replace('\\', '/')
        for p in glob(join(self.dynamo_home, 'share', 'java', 'bob.jar')):
            self.upload_file(p, '%s/%s' % (full_archive_path, basename(p)))

    def copy_local_bob_artefacts(self):
        apkc_name = format_exes('apkc', self.host2)[0]
        texc_name = format_lib('texc_shared', self.host2)
        luajit_dir = tempfile.mkdtemp()
        cwd = join(self.defold_root, 'com.dynamo.cr/com.dynamo.cr.bob')
        missing = {}
        def add_missing(plf, txt):
            txts = []
            txts = missing.setdefault(plf, txts)
            txts = txts.append(txt)
        for plf in [['x86_64-win32', 'x86_64-win32'], ['x86_64-linux', 'x86_64-linux'], ['x86_64-darwin', 'x86_64-darwin']]:
            luajit_path = join(cwd, '../../packages/luajit-2.1.0-beta3-%s.tar.gz' % (plf[0]))
            if not os.path.exists(luajit_path):
                add_missing(plf[1], "package '%s' could not be found" % (luajit_path))
            else:
                self._extract(luajit_path, luajit_dir)
                luajit_exe = format_exes('luajit-32', plf[1])[0]
                luajit_exe_64 = format_exes('luajit-64', plf[1])[0]
                self._copy(join(luajit_dir, 'bin/%s/%s' % (plf[0], luajit_exe)), join(cwd, 'libexec/%s/%s' % (plf[1], luajit_exe)))
                self._copy(join(luajit_dir, 'bin/%s/%s' % (plf[0], luajit_exe_64)), join(cwd, 'libexec/%s/%s' % (plf[1], luajit_exe_64)))
        win32_files = dict([['ext/lib/%s/%s.dll' % (plf[0], lib), 'lib/%s/%s.dll' % (plf[1], lib)] for lib in ['OpenAL32', 'wrap_oal', 'PVRTexLib', 'msvcr120'] for plf in [['win32', 'x86-win32'], ['x86_64-win32', 'x86_64-win32']]])
        osx_files = dict([['ext/lib/%s/lib%s.dylib' % (plf[0], lib), 'lib/%s/lib%s.dylib' % (plf[1], lib)] for lib in ['PVRTexLib'] for plf in [['x86_64-darwin', 'x86_64-darwin']]])
        linux_files = dict([['ext/lib/%s/lib%s.so' % (plf[0], lib), 'lib/%s/lib%s.so' % (plf[1], lib)] for lib in ['PVRTexLib'] for plf in [['x86_64-linux', 'x86_64-linux']]])
        js_files = {}
        android_files = {'ext/bin/%s/%s' % (self.host2, apkc_name): 'libexec/%s/%s' % (self.host2, apkc_name),
                         'share/java/classes.dex': 'lib/classes.dex',
                         'ext/share/java/android.jar': 'lib/android.jar'}
        # This dict is being built up and will eventually be used for copying in the end
        # - "type" - what the files are needed for, for error reporting
        #   - pairs of src-file -> dst-file
        artefacts = {'generic': {'share/java/dlib.jar': 'lib/dlib.jar',
                                 'share/builtins.zip': 'lib/builtins.zip',
                                 'lib/%s/%s' % (self.host2, texc_name): 'lib/%s/%s' % (self.host2, texc_name)},
                     'android-bundling': android_files,
                     'win32-bundling': win32_files,
                     'js-bundling': js_files,
                     'ios-bundling': {},
                     'osx-bundling': osx_files,
                     'linux-bundling': linux_files}
        # Add dmengine to 'artefacts' procedurally
        for type, plfs in {'android-bundling': [['armv7-android', 'armv7-android'], ['arm64-android', 'arm64-android']],
                           'win32-bundling': [['win32', 'x86-win32'], ['x86_64-win32', 'x86_64-win32']],
                           'js-bundling': [['js-web', 'js-web'], ['wasm-web', 'wasm-web']],
                           'ios-bundling': [['armv7-darwin', 'armv7-darwin'], ['arm64-darwin', 'arm64-darwin'], ['x86_64-ios', 'x86_64-ios']],
                           'osx-bundling': [['x86_64-darwin', 'x86_64-darwin']],
                           'linux-bundling': [['x86_64-linux', 'x86_64-linux']]}.iteritems():
            # plfs is pairs of src-platform -> dst-platform
            for plf in plfs:
                exes = format_exes('dmengine', plf[1]) + format_exes('dmengine_release', plf[1])
                artefacts[type].update(dict([['bin/%s/%s' % (plf[0], exe), 'libexec/%s/%s' % (plf[1], exe)] for exe in exes]))
        # Perform the actual copy, or list which files are missing
        for type, files in artefacts.iteritems():
            m = []
            for src, dst in files.iteritems():
                src_path = join(self.dynamo_home, src)
                if not os.path.exists(src_path):
                    m.append(src_path)
                else:
                    dst_path = join(cwd, dst)
                    self._mkdirs(os.path.dirname(dst_path))
                    self._copy(src_path, dst_path)
            if m:
                add_missing(type, m)
        if missing:
            print('*** NOTE! There are missing artefacts.')
            print(json.dumps(missing, indent=2))

    def build_bob(self):
        cwd = join(self.defold_root, 'com.dynamo.cr/com.dynamo.cr.bob')
        sha1 = self._git_sha1()
        if os.path.exists(os.path.join(self.dynamo_home, 'archive', sha1)):
            run.env_shell_command(self._form_env(), "./scripts/copy.sh", cwd = cwd)
        else:
            self.copy_local_bob_artefacts()

        env = self._form_env()

        ant = join(self.dynamo_home, 'ext/share/ant/bin/ant')
        ant_args = ['-logger', 'org.apache.tools.ant.listener.AnsiColorLogger']
        env['ANT_OPTS'] = '-Dant.logger.defaults=%s/ant-logger-colors.txt' % join(self.defold_root, 'com.dynamo.cr/com.dynamo.cr.bob.test')

        cwd = join(self.defold_root, 'com.dynamo.cr/com.dynamo.cr.bob')
        args = [ant, 'clean', 'install'] + ant_args
        run.command(" ".join(args), cwd = cwd, shell = True, env = env, stdout = None)

        if not self.skip_tests:
            cwd = join(self.defold_root, 'com.dynamo.cr/com.dynamo.cr.bob.test')
            args = [ant, 'test-clean', 'test'] + ant_args
            run.command(" ".join(args), cwd = cwd, shell = True, env = env, stdout = None)


    def build_sdk(self):
        tempdir = tempfile.mkdtemp() # where the sdk ends up

        sha1 = self._git_sha1()
        u = urlparse.urlparse(self.archive_path)
        bucket = s3.get_bucket(u.hostname)

        root = urlparse.urlparse(self.archive_path).path[1:]
        base_prefix = os.path.join(root, sha1)

        platforms = get_target_platforms()
        for platform in platforms:
            platform_sdk_url = join(self.archive_path, sha1, 'engine', platform).replace('\\', '/')

            prefix = os.path.join(base_prefix, 'engine', platform, 'defoldsdk.zip')
            entry = bucket.get_key(prefix)

            if entry is None:
                raise Exception("Could not find sdk: %s" % prefix)

            platform_sdk_zip = tempfile.NamedTemporaryFile(delete = False)
            print "Downloading", entry.key
            entry.get_contents_to_filename(platform_sdk_zip.name)
            print "Downloaded", entry.key, "to", platform_sdk_zip.name

            self._extract_zip(platform_sdk_zip.name, tempdir)
            print "Extracted", platform_sdk_zip.name, "to", tempdir

            os.unlink(platform_sdk_zip.name)
            print ""

        treepath = os.path.join(tempdir, 'defoldsdk')
        sdkpath = self._ziptree(treepath, directory=tempdir)
        print "Packaged defold sdk"

        sdkurl = join(self.archive_path, sha1, 'engine').replace('\\', '/')
        self.upload_file(sdkpath, '%s/defoldsdk.zip' % sdkurl)

    def build_docs(self):
        skip_tests = '--skip-tests' if self.skip_tests or self.target_platform != self.host else ''
        self._log('Building API docs')
        cwd = join(self.defold_root, 'engine/docs')
        cmd = 'python %s/ext/bin/waf configure --prefix=%s %s distclean configure build install' % (self.dynamo_home, self.dynamo_home, skip_tests)
        run.env_command(self._form_env(), cmd.split() + self.waf_options, cwd = cwd)
        with open(join(self.dynamo_home, 'share', 'ref-doc.zip'), 'wb') as f:
            self._ziptree(join(self.dynamo_home, 'share', 'doc'), outfile = f, directory = join(self.dynamo_home, 'share'))


# ------------------------------------------------------------
# BEGIN: EDITOR 2
#
    def download_editor2(self):
        u = urlparse.urlparse(self.archive_path)
        bucket_name = u.hostname
        bucket = s3.get_bucket(bucket_name)
        prefix = s3.get_archive_prefix(self.archive_path, self._git_sha1())

        editor_filename = "Defold-%s.zip" % self.target_platform
        editor_path = join(self.defold_root, 'editor', 'target', 'editor')
        s3_path = "s3://%s/%s/%s/editor2/%s" % (bucket_name, prefix, self.channel, editor_filename)
        self.download_file(join(editor_path, editor_filename), s3_path)

    def archive_editor2(self):
        sha1 = self._git_sha1()
        full_archive_path = join(self.archive_path, sha1, self.channel, 'editor2')

        zip_file = "Defold-%s.zip" % self.target_platform
        dmg_file = "Defold-%s.dmg" % self.target_platform
        zip_path = join(self.defold_root, 'editor', 'target', 'editor', zip_file)
        dmg_path = join(self.defold_root, 'editor', 'target', 'editor', dmg_file)
        if os.path.exists(zip_path): self.upload_file(zip_path, '%s/%s' % (full_archive_path, zip_file))
        if os.path.exists(dmg_path): self.upload_file(dmg_path, '%s/%s' % (full_archive_path, dmg_file))
        self.wait_uploads()

    def run_editor_script(self, cmd):
        cwd = join(self.defold_root, 'editor')
        run.env_command(self._form_env(), cmd, cwd = cwd)

    def build_editor2(self):
        cmd = ['./scripts/bundle.py',
               '--engine-artifacts=%s' % self.engine_artifacts,
               'build']

        if self.skip_tests:
            cmd.append("--skip-tests")

        self.run_editor_script(cmd)

    def bundle_editor2(self):
        cmd = ['./scripts/bundle.py',
               '--platform=%s' % self.target_platform,
               '--version=%s' % self.version,
               '--channel=%s' % self.channel,
               '--engine-artifacts=%s' % self.engine_artifacts,
               'bundle']
        self.run_editor_script(cmd)

    def notarize_editor2(self):
        if self.target_platform != "x86_64-darwin":
            return

        # create dmg installer
        cmd = ['./scripts/bundle.py',
               '--platform=x86_64-darwin',
               '--bundle-dir=%s' % join(self.defold_root, 'editor', 'target', 'editor'),
               'installer']
        self.run_editor_script(cmd)

        # notarize dmg
        cmd = ['./scripts/notarize.py',
               join(self.defold_root, 'editor', 'target', 'editor', 'Defold-x86_64-darwin.dmg'),
               self.notarization_username,
               self.notarization_password,
               self.notarization_itc_provider]
        self.run_editor_script(cmd)
#
# END: EDITOR 2
# ------------------------------------------------------------


    def bump(self):
        sha1 = self._git_sha1()

        with open('VERSION', 'r') as f:
            current = f.readlines()[0].strip()

        if self.set_version:
            new_version = self.set_version
        else:
            lst = map(int, current.split('.'))
            lst[-1] += 1
            new_version = '.'.join(map(str, lst))

        with open('VERSION', 'w') as f:
            f.write(new_version)

        print 'Bumping engine version from %s to %s' % (current, new_version)
        print 'Review changes and commit'

    def save_env(self):
        if not self.save_env_path:
            self._log("No --save-env-path set when trying to save environment export")
            return

        env = self._form_env()
        res = ""
        for key in env:
            if bool(re.match('^[a-zA-Z0-9_]+$', key)):
                res = res + ("export %s='%s'\n" % (key, env[key]))
        with open(self.save_env_path, "w") as f:
            f.write(res)

    def shell(self):
        print 'Setting up shell with DYNAMO_HOME, PATH, ANDROID_HOME and LD_LIBRARY_PATH/DYLD_LIBRARY_PATH (where applicable) set'
        if "win32" in self.host:
            preexec_fn = None
        else:
            preexec_fn = self.check_ems

        process = subprocess.Popen([SHELL, '-l'], env = self._form_env(), preexec_fn=preexec_fn)
        output = process.communicate()[0]

        if process.returncode != 0:
            self._log(output)
            sys.exit(process.returncode)

# ------------------------------------------------------------
# BEGIN: RELEASE
#


    def release(self):
        page = """
<!DOCTYPE html>
<html>
    <head>
        <meta charset="utf-8">
        <meta http-equiv="X-UA-Compatible" content="IE=edge">
        <meta name="viewport" content="width=device-width, initial-scale=1">
        <title>Defold Downloads</title>
        <link href='//fonts.googleapis.com/css?family=Open+Sans:400,300' rel='stylesheet' type='text/css'>
        <link rel="stylesheet" href="//d.defold.com/static/bootstrap/css/bootstrap.min.css">
        <style>
            body {
                padding-top: 50px;
            }
            .starter-template {
                padding: 40px 15px;
                text-align: center;
            }
        </style>

    </head>
    <body>
    <div class="navbar navbar-fixed-top">
        <div class="navbar-inner">
            <div class="container">
                <a class="brand" href="/">Defold Downloads</a>
                <ul class="nav">
                </ul>
            </div>
        </div>
    </div>

    <div class="container">

        <div id="releases"></div>
        <script src="//ajax.googleapis.com/ajax/libs/jquery/1.11.0/jquery.min.js"></script>
        <script src="//d.defold.com/static/bootstrap/js/bootstrap.min.js"></script>
        <script src="//cdnjs.cloudflare.com/ajax/libs/mustache.js/0.7.2/mustache.min.js"></script>
        <script id="templ-releases" type="text/html">
            <h2>{{release.channel}} {{release.version}}</h2>
            {{#release.editor}}
                <p>
                    <a href="{{url}}" class="btn btn-primary" style="width: 20em;" role="button">Download for {{name}}</a>
                </p>
            {{/release.editor}}

            {{#has_releases}}
                <h2>Releases</h2>
            {{/has_releases}}

            {{#releases}}
                <div class="panel-group" id="accordion">
                  <div class="panel panel-default">
                    <div class="panel-heading">
                      <h4 class="panel-title">
                        <a data-toggle="collapse" data-parent="#accordion" href="#{{sha1}}">
                          <h3>{{tag}} <small>{{date}} ({{abbrevsha1}})</small></h3>
                        </a>
                      </h4>
                    </div>
                    <div id="{{sha1}}" class="panel-collapse collapse ">
                      <div class="panel-body">
                        <table class="table table-striped">
                          <tbody>
                            {{#files}}
                            <tr><td><a href="{{path}}">{{name}}</a></td></tr>
                            {{/files}}
                            {{^files}}
                            <i>No files</i>
                            {{/files}}
                          </tbody>
                        </table>
                      </div>
                    </div>
                  </div>
                </div>
            {{/releases}}
        </script>

        <script>
            var model = %(model)s
            var output = Mustache.render($('#templ-releases').html(), model);
            $("#releases").html(output);
        </script>
      </body>
</html>
"""

        if run.shell_command('git config -l').find('remote.origin.url') != -1 and os.environ.get('GITHUB_WORKFLOW', None) is None:
            # NOTE: Only run fetch when we have a configured remote branch.
            # When running on buildbot we don't but fetching should not be required either
            # as we're already up-to-date
            self._log('Running git fetch to get latest tags and refs...')
            run.shell_command('git fetch')

        u = urlparse.urlparse(self.archive_path)
        bucket = s3.get_bucket(u.hostname)
        host = 'd.defold.com'

        model = {'releases': [],
                 'has_releases': False}

        if self.channel == 'stable':
            # Move artifacts to a separate page?
            model['releases'] = s3.get_tagged_releases(self.archive_path)
            model['has_releases'] = True
        else:
            model['releases'] = s3.get_single_release(self.archive_path, self.version, self._git_sha1())
            model['has_releases'] = True

        # NOTE
        # - The stable channel is based on the latest tag
        # - The beta and alpha channels are based on the latest
        #   commit in their branches, i.e. origin/dev for alpha
        if self.channel == 'stable':
            release_sha1 = model['releases'][0]['sha1']
        else:
            release_sha1 = self._git_sha1()

        if sys.stdin.isatty():
            sys.stdout.write('Release %s with SHA1 %s to channel %s? [y/n]: ' % (self.version, release_sha1, self.channel))
            response = sys.stdin.readline()
            if response[0] != 'y':
                return

        model['release'] = { 'channel': "Unknown", 'version': self.version }
        if self.channel:
            model['release']['channel'] = self.channel.capitalize()

        # We handle the stable channel seperately, since we want it to point
        # to the editor-dev release (which uses the latest stable engine).
        editor_channel = None
        if self.channel == "stable":
            editor_channel = "editor-alpha"
        else:
            editor_channel = self.channel or "stable"

        model['release'] = {'editor': [ dict(name='macOS 10.11+', url='https://d.defold.com/archive/'+release_sha1+'/'+editor_channel+'/editor2/Defold-x86_64-darwin.dmg'),
                                        dict(name='macOS 10.7-10.10', url='https://d.defold.com/archive/'+release_sha1+'/'+editor_channel+'/editor2/Defold-x86_64-darwin.zip'),
                                        dict(name='Windows', url='https://d.defold.com/archive/'+release_sha1+'/'+editor_channel+'/editor2/Defold-x86_64-win32.zip'),
                                        dict(name='Ubuntu 16.04+', url='https://d.defold.com/archive/'+release_sha1+'/'+editor_channel+'/editor2/Defold-x86_64-linux.zip')] }

        # NOTE: We upload index.html to /CHANNEL/index.html
        # The root-index, /index.html, redirects to /stable/index.html
        self._log('Uploading %s/index.html' % self.channel)
        html = page % {'model': json.dumps(model)}
        key = bucket.new_key('%s/index.html' % self.channel)
        key.content_type = 'text/html'
        key.set_contents_from_string(html)

        self._log('Uploading %s/info.json' % self.channel)
        key = bucket.new_key('%s/info.json' % self.channel)
        key.content_type = 'application/json'
        key.set_contents_from_string(json.dumps({'version': self.version,
                                                 'sha1' : release_sha1}))

        # Editor update-v3.json
        key_v3 = bucket.new_key('editor2/channels/%s/update-v3.json' % self.channel)
        key_v3.content_type = 'application/json'
        self._log("Updating channel '%s' for update-v3.json: %s" % (self.channel, key_v3))
        key_v3.set_contents_from_string(json.dumps({'sha1': release_sha1}))

        # Set redirect urls so the editor can always be downloaded without knowing the latest sha1.
        # Used by www.defold.com/download
        # For example;
        #   redirect: /editor2/channels/editor-alpha/Defold-x86_64-darwin.dmg -> /archive/<sha1>/editor-alpha/Defold-x86_64-darwin.dmg
        for name in ['Defold-x86_64-darwin.dmg', 'Defold-x86_64-win32.zip', 'Defold-x86_64-linux.zip']:
            key_name = 'editor2/channels/%s/%s' % (self.channel, name)
            redirect = '/archive/%s/%s/editor2/%s' % (release_sha1, self.channel, name)
            self._log('Creating link from %s -> %s' % (key_name, redirect))
            key = bucket.new_key(key_name)
            key.set_redirect(redirect)

#
# END: RELEASE
# ------------------------------------------------------------


    def release_to_github(self):
        release_to_github.release(self)


    def sync_archive(self):
        u = urlparse.urlparse(self.archive_path)
        bucket_name = u.hostname
        bucket = s3.get_bucket(bucket_name)

        local_dir = os.path.join(self.dynamo_home, 'archive')
        self._mkdirs(local_dir)

        if not self.thread_pool:
            self.thread_pool = ThreadPool(8)

        def download(key, path):
            self._log('s3://%s/%s -> %s' % (bucket_name, key.name, path))
            key.get_contents_to_filename(path)

        futures = []
        sha1 = self._git_sha1()
        # Only s3 is supported (scp is deprecated)
        # The pattern is used to filter out:
        # * Editor files
        # * Defold SDK files
        # * launcher files, used to launch editor2
        pattern = re.compile(r'(^|/)editor(2)*/|/defoldsdk\.zip$|/launcher(\.exe)*$')
        prefix = s3.get_archive_prefix(self.archive_path, self._git_sha1())
        for key in bucket.list(prefix = prefix):
            rel = os.path.relpath(key.name, prefix)

            if not pattern.search(rel):
                p = os.path.join(local_dir, sha1, rel)
                self._mkdirs(os.path.dirname(p))
                f = Future(self.thread_pool, download, key, p)
                futures.append(f)

        for f in futures:
            f()

# ------------------------------------------------------------
# BEGIN: SMOKE TEST
#
    def _download_editor2(self, channel, sha1):
        bundles = {
            'x86_64-darwin': 'Defold-x86_64-darwin.dmg',
            'x86_64-linux' : 'Defold-x86_64-linux.zip',
            'x86_64-win32' : 'Defold-x86_64-win32.zip'
        }
        host2 = get_host_platform2()
        bundle = bundles.get(host2)
        if bundle:
            url = 'https://d.defold.com/archive/%s/%s/editor2/%s' % (sha1, channel, bundle)
            path = self._download(url)
            return path
        else:
            print("No editor2 bundle found for %s" % host2)
            return None

    def _install_editor2(self, path):
        host2 = get_host_platform2()
        install_path = join('tmp', 'smoke_test')
        if 'darwin' in host2:
            out = run.command(['hdiutil', 'attach', path])
            print("cmd:" + out)
            last = [l2 for l2 in (l1.strip() for l1 in out.split('\n')) if l2][-1]
            words = last.split()
            fs = words[0]
            volume = words[-1]
            install_path = join(install_path, 'Defold.app')
            self._copy_tree(join(volume, 'Defold.app'), install_path)
            result = {'volume': volume,
                      'fs': fs,
                      'install_path': install_path,
                      'resources_path': join('Defold.app', 'Contents', 'Resources'),
                      'config': join(install_path, 'Contents', 'Resources', 'config')}
            return result
        else:
            if 'win32' in host2 or 'linux' in host2:
                self._extract_zip(path, install_path)
            else:
                self._extract(path, install_path)
            install_path = join(install_path, 'Defold')
            result = {'install_path': install_path,
                      'resources_path': 'Defold',
                      'config': join(install_path, 'config')}
            return result

    def _uninstall_editor2(self, info):
        host2 = get_host_platform2()
        shutil.rmtree(info['install_path'])
        if 'darwin' in host2:
            out = run.command(['hdiutil', 'detach', info['fs']])

    def _get_config(self, config, section, option, overrides):
        combined = '%s.%s' % (section, option)
        if combined in overrides:
            return overrides[combined]
        if section == 'bootstrap' and option == 'resourcespath':
            return '.'
        v = config.get(section, option)
        m = re.search(r"\${(\w+).(\w+)}", v)
        while m:
            s = m.group(1)
            o = m.group(2)
            v = re.sub(r"\${(\w+).(\w+)}", self._get_config(config, s, o, overrides), v, 1)
            m = re.search(r"\${(\w+).(\w+)}", v)
        return v

    def smoke_test(self):
        sha1 = self._git_sha1()
        cwd = join('tmp', 'smoke_test')
        if os.path.exists(cwd):
            shutil.rmtree(cwd)
        path = self._download_editor2(self.channel, sha1)
        info = self._install_editor2(path)
        config = ConfigParser()
        config.read(info['config'])
        overrides = {'bootstrap.resourcespath': info['resources_path']}
        jdk = 'jdk11.0.1'
        host2 = get_host_platform2()
        if 'win32' in host2:
            java = join('Defold', 'packages', jdk, 'bin', 'java.exe')
        elif 'linux' in host2:
            run.command(['chmod', '-R', '755', 'tmp/smoke_test/Defold'])
            java = join('Defold', 'packages', jdk, 'bin', 'java')
        else:
            java = join('Defold.app', 'Contents', 'Resources', 'packages', jdk, 'bin', 'java')
        jar = self._get_config(config, 'launcher', 'jar', overrides)
        vmargs = self._get_config(config, 'launcher', 'vmargs', overrides).split(',') + ['-Ddefold.log.dir=.', '-Ddefold.smoke.log=true']
        vmargs = filter(lambda x: not str.startswith(x, '-Ddefold.update.url='), vmargs)
        main = self._get_config(config, 'launcher', 'main', overrides)
        game_project = '../../editor/test/resources/geometry_wars/game.project'
        args = [java, '-cp', jar] + vmargs + [main, '--preferences=../../editor/test/resources/smoke_test_prefs.json', game_project]
        robot_jar = '%s/ext/share/java/defold-robot.jar' % self.dynamo_home
        robot_args = [java, '-jar', robot_jar, '-s', '../../share/smoke-test.edn', '-o', 'result']
        origdir = os.getcwd()
        origcwd = cwd
        if 'win32' in host2:
            os.chdir(cwd)
            cwd = '.'
        print('Running robot: %s' % robot_args)
        robot_proc = subprocess.Popen(robot_args, cwd = cwd, stdout = subprocess.PIPE, stderr = subprocess.PIPE, shell = False)
        time.sleep(2)
        self._log('Running editor: %s' % args)
        ed_proc = subprocess.Popen(args, cwd = cwd, shell = False)
        os.chdir(origdir)
        cwd = origcwd
        output = robot_proc.communicate()[0]
        if ed_proc.poll() == None:
            ed_proc.terminate()
            ed_proc.wait()
        self._uninstall_editor2(info)

        result_archive_path = '/'.join(['int.d.defold.com', 'archive', sha1, self.channel, 'editor2', 'smoke_test'])
        def _findwebfiles(libdir):
            paths = os.listdir(libdir)
            paths = [os.path.join(libdir, x) for x in paths if os.path.splitext(x)[1] in ('.html', '.css', '.png')]
            return paths
        for f in _findwebfiles(join(cwd, 'result')):
            self.upload_file(f, 's3://%s/%s' % (result_archive_path, basename(f)))
        self.wait_uploads()
        self._log('Log: https://s3-eu-west-1.amazonaws.com/%s/index.html' % (result_archive_path))

        if robot_proc.returncode != 0:
            sys.exit(robot_proc.returncode)
        return True

    def local_smoke(self):
        host2 = get_host_platform2()
        cwd = './editor'
        if os.path.exists('editor/log.txt'):
            os.remove('editor/log.txt')
        game_project = 'test/resources/geometry_wars/game.project'
        args = ['./scripts/lein', 'with-profile', '+smoke-test', 'run', game_project]
        robot_jar = '../defold-robot/target/defold-robot-0.7.0-standalone.jar'
        robot_args = ['java', '-jar', robot_jar, '-s', '../share/smoke-test.edn', '-o', 'local_smoke_result']
        origdir = os.getcwd()
        origcwd = cwd
        if 'win32' in host2:
            os.chdir(cwd)
            args = ['sh'] + args
            cwd = '.'
        print('Running robot: %s' % robot_args)
        robot_proc = subprocess.Popen(robot_args, cwd = cwd, stdout = subprocess.PIPE, stderr = subprocess.PIPE, shell = False)
        time.sleep(2)
        self._log('Running editor: %s' % args)
        ed_proc = subprocess.Popen(args, cwd = cwd, shell = False)
        os.chdir(origdir)
        cwd = origcwd
        output = robot_proc.communicate()[0]
        if ed_proc.poll() == None:
            ed_proc.terminate()
            ed_proc.wait()
        if robot_proc.returncode != 0:
            sys.exit(robot_proc.returncode)
        return True
#
# END: SMOKE TEST
# ------------------------------------------------------------

    def download_file(self, path, url):
        url = url.replace('\\', '/')
        self._log('Downloading %s -> %s' % (url, path))
        self._mkdirs(os.path.dirname(path))
        u = urlparse.urlparse(url)

        if u.netloc == '':
            print("Not implemented")
        elif u.scheme == 's3':
            from boto.s3.key import Key

            bucket = s3.get_bucket(u.netloc)
            k = Key(bucket)
            k.key = u.path
            k.get_contents_to_filename(path)
            self._log('Downloaded %s -> %s' % (url, path))

    def upload_file(self, path, url):
        url = url.replace('\\', '/')
        self._log('Uploading %s -> %s' % (path, url))

        u = urlparse.urlparse(url)

        if u.netloc == '':
            # Assume scp syntax, e.g. host:path
            if 'win32' in self.host:
                path = path.replace('\\', '/')
                # scp interpret c:\path as a network location (host "c")
                if path[1] == ':':
                    path = "/" + path[:1] + path[2:]

            run.env_command(self._form_env(), ['ssh', u.scheme, 'mkdir -p %s' % u.path])
            run.env_command(self._form_env(), ['scp', path, url])
        elif u.scheme == 's3':
            bucket = s3.get_bucket(u.netloc)

            if not self.thread_pool:
                self.thread_pool = ThreadPool(8)

            p = u.path
            if p[-1] == '/':
                p += basename(path)

            def upload_singlefile():
                key = bucket.new_key(p)
                key.set_contents_from_filename(path)
                self._log('Uploaded %s -> %s' % (path, url))

            def upload_multipart():
                headers = {}
                contenttype, _ = mimetypes.guess_type(path)
                if contenttype is not None:
                    headers['Content-Type'] = contenttype

                mp = bucket.initiate_multipart_upload(p, headers=headers)

                source_size = os.stat(path).st_size
                chunksize = 64 * 1024 * 1024 # 64 MiB
                chunkcount = int(math.ceil(source_size / float(chunksize)))

                def upload_part(filepath, part, offset, size):
                    with open(filepath, 'r') as fhandle:
                        fhandle.seek(offset)
                        mp.upload_part_from_file(fp=fhandle, part_num=part, size=size)

                _threads = []
                for i in range(chunkcount):
                    part = i + 1
                    offset = i * chunksize
                    remaining = source_size - offset
                    size = min(chunksize, remaining)
                    args = {'filepath': path, 'part': part, 'offset': offset, 'size': size}

                    self._log('Uploading #%d %s -> %s' % (i + 1, path, url))
                    _thread = Thread(target=upload_part, kwargs=args)
                    _threads.append(_thread)
                    _thread.start()

                for i in range(chunkcount):
                    _threads[i].join()
                    self._log('Uploaded #%d %s -> %s' % (i + 1, path, url))

                if len(mp.get_all_parts()) == chunkcount:
                    mp.complete_upload()
                    self._log('Uploaded %s -> %s' % (path, url))
                else:
                    mp.cancel_upload()
                    self._log('Failed to upload %s -> %s' % (path, url))

            f = None
            if sys.platform == 'win32':
                f = Future(self.thread_pool, upload_singlefile)
            else:
                f = Future(self.thread_pool, upload_multipart)
            self.futures.append(f)

        else:
            raise Exception('Unsupported url %s' % (url))

    def wait_uploads(self):
        for f in self.futures:
            f()
        self.futures = []

    def _form_env(self):
        env = dict(os.environ)

        host = self.host2
        if 'x86-' in host:
            host = self.host

        ld_library_path = 'DYLD_LIBRARY_PATH' if self.host == 'darwin' else 'LD_LIBRARY_PATH'
        env[ld_library_path] = os.path.pathsep.join(['%s/lib/%s' % (self.dynamo_home, self.target_platform),
                                                     '%s/ext/lib/%s' % (self.dynamo_home, self.host)])

        pythonpaths = ['%s/lib/python' % self.dynamo_home,
                      '%s/build_tools' % self.defold,
                      '%s/ext/lib/python' % self.dynamo_home]
        env['PYTHONPATH'] = os.path.pathsep.join(pythonpaths)

        env['DYNAMO_HOME'] = self.dynamo_home

        env['ANDROID_HOME'] = os.path.join(self.dynamo_home, 'ext', 'SDKs', 'android-sdk')

        go_root = '%s/ext/go/%s/go' % (self.dynamo_home, self.target_platform)

        android_host = self.host
        if 'win32' in android_host:
            android_host = 'windows'
        paths = os.path.pathsep.join(['%s/bin/%s' % (self.dynamo_home, self.target_platform),
                                      '%s/bin' % (self.dynamo_home),
                                      '%s/ext/bin' % self.dynamo_home,
                                      '%s/ext/bin/%s' % (self.dynamo_home, host),
                                      '%s/bin' % go_root,
                                      '%s/platform-tools' % env['ANDROID_HOME'],
                                      '%s/ext/SDKs/%s/toolchains/llvm/prebuilt/%s-x86_64/bin' % (self.dynamo_home,PACKAGES_ANDROID_NDK,android_host)])

        env['PATH'] = paths + os.path.pathsep + env['PATH']

        go_paths = os.path.pathsep.join(['%s/go' % self.dynamo_home,
                                         join(self.defold, 'go')])
        env['GOPATH'] = go_paths
        env['GOROOT'] = go_root

        env['MAVEN_OPTS'] = '-Xms256m -Xmx700m -XX:MaxPermSize=1024m'

        # Force 32-bit python 2.7 on darwin.
        env['VERSIONER_PYTHON_PREFER_32_BIT'] = 'yes'
        env['VERSIONER_PYTHON_VERSION'] = '2.7'

        if self.no_colors:
            env['NOCOLOR'] = '1'

        env['EMSCRIPTEN'] = self._form_ems_path()

        xhr2_path = os.path.join(self.dynamo_home, NODE_MODULE_LIB_DIR, 'xhr2', 'lib')
        if 'NODE_PATH' in env:
            env['NODE_PATH'] = xhr2_path + os.path.pathsep + env['NODE_PATH']
        else:
            env['NODE_PATH'] = xhr2_path

        return env

if __name__ == '__main__':
    boto_path = os.path.normpath(os.path.join(os.path.dirname(os.path.abspath(__file__)), '../packages/boto-2.28.0-py2.7.egg'))
    sys.path.insert(0, boto_path)
    usage = '''usage: %prog [options] command(s)

Commands:
distclean        - Removes the DYNAMO_HOME folder
install_ext      - Install external packages
install_ems      - Install emscripten sdk
sync_archive     - Sync engine artifacts from S3
activate_ems     - Used when changing to a branch that uses a different version of emscripten SDK (resets ~/.emscripten)
build_engine     - Build engine
archive_engine   - Archive engine (including builtins) to path specified with --archive-path
install_go       - Install go dev tools
build_go         - Build go code
archive_go       - Archive go binaries
build_editor2    - Build editor
bundle_editor2   - Bundle editor (zip)
archive_editor2  - Archive editor to path specified with --archive-path
download_editor2 - Download editor bundle (zip)
notarize_editor2 - Notarize the macOS version of the editor
build_bob        - Build bob with native libraries included for cross platform deployment
archive_bob      - Archive bob to path specified with --archive-path
build_docs       - Build documentation
build_builtins   - Build builtin content archive
bump             - Bump version number
release          - Release editor
shell            - Start development shell
smoke_test       - Test editor and engine in combination
local_smoke      - Test run smoke test using local dev environment

Multiple commands can be specified

To pass on arbitrary options to waf: build.py OPTIONS COMMANDS -- WAF_OPTIONS
'''
    parser = optparse.OptionParser(usage)

    parser.add_option('--platform', dest='target_platform',
                      default = None,
                      choices = get_target_platforms(),
                      help = 'Target platform')

    parser.add_option('--skip-tests', dest='skip_tests',
                      action = 'store_true',
                      default = False,
                      help = 'Skip unit-tests. Default is false')

    parser.add_option('--skip-codesign', dest='skip_codesign',
                      action = 'store_true',
                      default = False,
                      help = 'skip code signing. Default is false')

    parser.add_option('--skip-docs', dest='skip_docs',
                      action = 'store_true',
                      default = False,
                      help = 'skip building docs when building the engine. Default is false')

    parser.add_option('--skip-builtins', dest='skip_builtins',
                      action = 'store_true',
                      default = False,
                      help = 'skip building builtins when building the engine. Default is false')

    parser.add_option('--skip-bob-light', dest='skip_bob_light',
                      action = 'store_true',
                      default = False,
                      help = 'skip building bob-light when building the engine. Default is false')

    parser.add_option('--disable-ccache', dest='disable_ccache',
                      action = 'store_true',
                      default = False,
                      help = 'force disable of ccache. Default is false')

    parser.add_option('--no-colors', dest='no_colors',
                      action = 'store_true',
                      default = False,
                      help = 'No color output. Default is color output')

    default_archive_path = CDN_UPLOAD_URL
    parser.add_option('--archive-path', dest='archive_path',
                      default = default_archive_path,
                      help = 'Archive build. Set ssh-path, host:path, to archive build to. Default is %s' % default_archive_path)

    default_package_path = CDN_PACKAGES_URL
    parser.add_option('--package-path', dest='package_path',
                      default = default_package_path,
                      help = 'The CDN where the SDK packages are located. Default is %s' % default_package_path)

    parser.add_option('--set-version', dest='set_version',
                      default = None,
                      help = 'Set version explicitily when bumping version')

    parser.add_option('--channel', dest='channel',
                      default = 'stable',
                      help = 'Editor release channel (stable, beta, ...)')

    parser.add_option('--engine-artifacts', dest='engine_artifacts',
                      default = 'auto',
                      help = 'What engine version to bundle the Editor with (auto, dynamo-home, archived, archived-stable or a SHA1)')

    parser.add_option('--save-env-path', dest='save_env_path',
                      default = None,
                      help = 'Save environment variables to a file')

    parser.add_option('--notarization-username', dest='notarization_username',
                      default = None,
                      help = 'Username to use when sending the editor for notarization')

    parser.add_option('--notarization-password', dest='notarization_password',
                      default = None,
                      help = 'Password to use when sending the editor for notarization')

    parser.add_option('--notarization-itc-provider', dest='notarization_itc_provider',
                      default = None,
                      help = 'Optional iTunes Connect provider to use when sending the editor for notarization')

    parser.add_option('--github-token', dest='github_token',
                      default = None,
                      help = 'GitHub authentication token when releasing to GitHub')

    parser.add_option('--version', dest='version',
                      default = None,
                      help = 'Version to use instead of from VERSION file')

    options, all_args = parser.parse_args()

    args = filter(lambda x: x[:2] != '--', all_args)
    waf_options = filter(lambda x: x[:2] == '--', all_args)

    if len(args) == 0:
        parser.error('No command specified')

    target_platform = options.target_platform
    if not options.target_platform:
        target_platform = get_host_platform2()
        if 'x86-' in target_platform:
            target_platform = get_host_platform() # we need even more cleanup to use "x86-linux" format for everything

    c = Configuration(dynamo_home = os.environ.get('DYNAMO_HOME', None),
                      target_platform = target_platform,
                      skip_tests = options.skip_tests,
                      skip_codesign = options.skip_codesign,
                      skip_docs = options.skip_docs,
                      skip_builtins = options.skip_builtins,
                      skip_bob_light = options.skip_bob_light,
                      disable_ccache = options.disable_ccache,
                      no_colors = options.no_colors,
                      archive_path = options.archive_path,
                      package_path = options.package_path,
                      set_version = options.set_version,
                      channel = options.channel,
                      engine_artifacts = options.engine_artifacts,
                      waf_options = waf_options,
                      save_env_path = options.save_env_path,
                      notarization_username = options.notarization_username,
                      notarization_password = options.notarization_password,
                      notarization_itc_provider = options.notarization_itc_provider,
                      github_token = options.github_token,
                      version = options.version)

    for cmd in args:
        f = getattr(c, cmd, None)
        if not f:
            parser.error('Unknown command %s' % cmd)
        else:
            start = time.time()
            print("Running '%s'" % cmd)
            f()
            c.wait_uploads()
            duration = (time.time() - start)
            print("'%s' completed in %.2f s" % (cmd, duration))

    print('Done')<|MERGE_RESOLUTION|>--- conflicted
+++ resolved
@@ -1,20 +1,16 @@
 #!/usr/bin/env python
 
-<<<<<<< HEAD
 """
     Build utility for installing external packages, building engine, editor and cr
     Run build.py --help for help
 """
 
-import os, sys, shutil, zipfile, re, itertools, json, platform, math, mimetypes
-=======
 # add build_tools folder to the import search path
 import sys, os
 from os.path import join, dirname, basename, relpath, expanduser, normpath, abspath
 sys.path.append(os.path.join(normpath(join(dirname(abspath(__file__)), '..')), "build_tools"))
 
 import shutil, zipfile, re, itertools, json, platform, math, mimetypes
->>>>>>> 135663e6
 import optparse, subprocess, urllib, urlparse, tempfile, time
 import imp
 import github
@@ -29,7 +25,6 @@
 from Queue import Queue
 from ConfigParser import ConfigParser
 
-<<<<<<< HEAD
 BASE_PLATFORMS = [  'x86_64-linux',
                     'x86_64-darwin',
                     'win32', 'x86_64-win32',
@@ -39,6 +34,7 @@
 
 try:
     sys.path.insert(0, os.path.dirname(__file__))
+    sys.dont_write_bytecode = True
     import build_private
 except Exception, e:
     class build_private(object):
@@ -59,17 +55,12 @@
             if library in ["switch"]:
                 return False;
             return True
-
+finally:
+    sys.dont_write_bytecode = False
 
 def get_target_platforms():
     return BASE_PLATFORMS + build_private.get_target_platforms()
-=======
-
-"""
-    Build utility for installing external packages, building engine, editor and cr
-    Run build.py --help for help
-"""
->>>>>>> 135663e6
+
 
 PACKAGES_ALL="protobuf-2.3.0 waf-1.5.9 junit-4.6 protobuf-java-2.3.0 openal-1.1 maven-3.0.1 ant-1.9.3 vecmath vpx-1.7.0 luajit-2.1.0-beta3 tremolo-0.0.8 PVRTexLib-4.18.0 webp-0.5.0 defold-robot-0.7.0 bullet-2.77 libunwind-395b27b68c5453222378bc5fe4dab4c6db89816a jctest-0.6 cares-602aaec984f862a5d59c9eb022f4317954c53917 vulkan-1.1.108".split()
 PACKAGES_HOST="protobuf-2.3.0 cg-3.1 vpx-1.7.0 webp-0.5.0 luajit-2.1.0-beta3 tremolo-0.0.8".split()
@@ -372,11 +363,8 @@
             cmd.extend(['--strip-components', '%d' % strip_components])
         if force_local:
             cmd.append(force_local)
-<<<<<<< HEAD
-        self.exec_env_command(cmd)
-=======
+
         run.env_command(self._form_env(), cmd)
->>>>>>> 135663e6
         os.chdir(old_dir)
 
     def _extract_zip(self, file, path):
@@ -525,18 +513,7 @@
         self.install_sdk()
 
     def install_sdk(self):
-<<<<<<< HEAD
-=======
-        def download_sdk(url, targetfolder, strip_components=1):
-            if not os.path.exists(targetfolder):
-                if not os.path.exists(os.path.dirname(targetfolder)):
-                    os.makedirs(os.path.dirname(targetfolder))
-                dlpath = self._download(url)
-                self._extract_tgz_rename_folder(dlpath, targetfolder, strip_components)
->>>>>>> 135663e6
-
         sdkfolder = join(self.ext, 'SDKs')
-
 
         target_platform = self.target_platform
         if 'darwin' in self.host2:
